--- conflicted
+++ resolved
@@ -159,11 +159,8 @@
 pub mod rc;
 pub mod references;
 pub mod relocation;
-<<<<<<< HEAD
+pub mod repository;
 pub mod secretsprovider;
-=======
-pub mod repository;
->>>>>>> e36f122a
 pub mod section;
 pub mod segment;
 pub mod settings;
