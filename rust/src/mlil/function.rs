--- conflicted
+++ resolved
@@ -89,10 +89,10 @@
         self.instruction_from_idx(expr_idx).lift()
     }
 
-<<<<<<< HEAD
-    pub fn basic_blocks(&self) -> Array<BasicBlock<MediumLevelILBlock<I>>> {
-=======
-    pub fn instruction_from_instruction_idx(&self, instr_idx: usize) -> MediumLevelILInstruction {
+    pub fn instruction_from_instruction_idx(
+        &self,
+        instr_idx: usize,
+    ) -> MediumLevelILInstruction<I> {
         MediumLevelILInstruction::new(self.to_owned(), unsafe {
             BNGetMediumLevelILIndexForInstruction(self.handle, instr_idx)
         })
@@ -101,29 +101,11 @@
     pub fn lifted_instruction_from_instruction_idx(
         &self,
         instr_idx: usize,
-    ) -> MediumLevelILLiftedInstruction {
+    ) -> MediumLevelILLiftedInstruction<I> {
         self.instruction_from_instruction_idx(instr_idx).lift()
     }
 
-    pub fn instruction_count(&self) -> usize {
-        unsafe { BNGetMediumLevelILInstructionCount(self.handle) }
-    }
-
-    pub fn ssa_form(&self) -> MediumLevelILFunction {
-        let ssa = unsafe { BNGetMediumLevelILSSAForm(self.handle) };
-        assert!(!ssa.is_null());
-        MediumLevelILFunction { handle: ssa }
-    }
-
-    pub fn get_function(&self) -> Ref<Function> {
-        unsafe {
-            let func = BNGetMediumLevelILOwnerFunction(self.handle);
-            Function::from_raw(func)
-        }
-    }
-
-    pub fn basic_blocks(&self) -> Array<BasicBlock<MediumLevelILBlock>> {
->>>>>>> 87b1470b
+    pub fn basic_blocks(&self) -> Array<BasicBlock<MediumLevelILBlock<I>>> {
         let mut count = 0;
         let blocks = unsafe { BNGetMediumLevelILBasicBlockList(self.handle, &mut count) };
         let context = MediumLevelILBlock {
