// Copyright 2021-2024 Vector 35 Inc.
//
// Licensed under the Apache License, Version 2.0 (the "License");
// you may not use this file except in compliance with the License.
// You may obtain a copy of the License at
//
// http://www.apache.org/licenses/LICENSE-2.0
//
// Unless required by applicable law or agreed to in writing, software
// distributed under the License is distributed on an "AS IS" BASIS,
// WITHOUT WARRANTIES OR CONDITIONS OF ANY KIND, either express or implied.
// See the License for the specific language governing permissions and
// limitations under the License.

// TODO : These clippy-allow are bad and needs to be removed
#![allow(clippy::missing_safety_doc)]
#![allow(clippy::result_unit_err)]
#![allow(clippy::type_complexity)]
#![doc(html_root_url = "https://dev-rust.binary.ninja/binaryninja/")]
#![doc(html_favicon_url = "/favicon.ico")]
#![doc(html_logo_url = "/logo.png")]
#![doc(issue_tracker_base_url = "https://github.com/Vector35/binaryninja-api/issues/")]

//! This crate is the official [Binary Ninja] API wrapper for Rust.
//!
//! [Binary Ninja] is an interactive disassembler, decompiler, and binary analysis platform for reverse engineers, malware analysts, vulnerability researchers, and software developers that runs on Windows, macOS, and Linux. Our extensive API can be used to create and customize loaders, add or augment architectures, customize the UI, or automate any workflow (types, patches, decompilation...anything!).
//!
//! If you're just getting started with [Binary Ninja], you may wish to check out the [Getting Started Guide]
//!
//! If you have questions, we'd love to answer them in [our public Slack], and if you find any issues, please [file an issue] or [submit a PR].
//!
//! ---
//!  # Warning
//! <img align="right" src="../under_construction.png" width="175" height="175">
//!
//! > ⚠️ **These bindings are in a very early beta, only have partial support for the core APIs and are still actively under development. Compatibility _will_ break and conventions _will_ change! They are being used for core Binary Ninja features however, so we expect much of what is already there to be reliable enough to build on, just don't be surprised if your plugins/scripts need to hit a moving target.**
//!
//! > ⚠️ This project runs on Rust version `1.77.0`
//!
//! ---
//!
//! # Examples
//!
//! There are two distinct ways to use this crate:
//!  1. [Writing a Plugin](#writing-a-plugin)
//!  2. [Writing a Script](#writing-a-script)
//!
//! ## Writing a Plugin
//!
//! Create a new library (`cargo new --lib <plugin-name>`) and include the following in your `Cargo.toml`:
//!
//! ```toml
//! [lib]
//! crate-type = ["cdylib"]
//!
//! [dependencies]
//! binaryninja = {git = "https://github.com/Vector35/binaryninja-api.git", branch = "dev"}
//! ```
//!
//! In `lib.rs` you'll need to provide a `CorePluginInit` or `UIPluginInit` function for Binary Ninja to call.
//!
//! See [`command`] for the different actions you can provide and how to register your plugin with [Binary Ninja].
//!
//! ## Writing a Script:
//!
//! "Scripts" are binaries (`cargo new --bin <script-name>`), and have some specific requirements:
//!
//! ### build.rs
//!
//! Because [the only official method of providing linker arguments to a crate is through that crate's `build.rs`], all scripts need to provide their own `build.rs` so they can probably link with Binary Ninja.
//!
//! The most up-to-date version of the suggested [`build.rs` is here].
//!
//! ### `main.rs`
//! Standalone binaries need to initialize Binary Ninja before they can work. You can do this through [`headless::Session`], [`headless::script_helper`], or [`headless::init()`] at start and [`headless::shutdown()`] at shutdown.
//! ```no_run
//! // This loads all the core architecture, platform, etc plugins
//! // Standalone executables need to call this, but plugins do not
//! let headless_session = binaryninja::headless::Session::new();
//!
//! println!("Loading binary...");
//! let bv = headless_session.load("/bin/cat").expect("Couldn't open `/bin/cat`");
//!
//! // Your code here...
//! ```
//!
//! ### `Cargo.toml`
//! ```toml
//! [dependencies]
//! binaryninja = { git = "https://github.com/Vector35/binaryninja-api.git", branch = "dev"}
//! ```
//!
//! See the [examples] on GitHub for more comprehensive examples.
//!
//! [Binary Ninja]: https://binary.ninja/
//! [Getting Started Guide]: https://docs.binary.ninja/
//! [our public Slack]: https://join.slack.com/t/binaryninja/shared_invite/zt-3u4vu3ja-IGUF4ZWNlD7ER2ulvICvuQ
//! [file an issue]: https://github.com/Vector35/binaryninja-api/issues
//! [submit a PR]: https://github.com/Vector35/binaryninja-api/pulls
//! [the only official method of providing linker arguments to a crate is through that crate's `build.rs`]: https://github.com/rust-lang/cargo/issues/9554
//! [`build.rs` is here]: https://github.com/Vector35/binaryninja-api/blob/dev/rust/examples/template/build.rs
//! [examples]: https://github.com/Vector35/binaryninja-api/tree/dev/rust/examples
//!

#[macro_use]
extern crate log;
#[doc(hidden)]
pub extern crate binaryninjacore_sys;
extern crate libc;
#[cfg(feature = "rayon")]
extern crate rayon;

// TODO
// move some options to results
// replace `fn handle` with `AsRef` bounds
// possible values
// arch rework
// cc possible values
// bv reorg
// core fileaccessor (for bv saving)
// platform cc

#[macro_use]
mod ffi;
mod operand_iter;

pub mod architecture;
pub mod backgroundtask;
pub mod basedetection;
pub mod basicblock;
pub mod binaryreader;
pub mod binaryview;
pub mod binarywriter;
pub mod callingconvention;
pub mod command;
pub mod component;
pub mod custombinaryview;
pub mod database;
pub mod databuffer;
pub mod debuginfo;
pub mod demangle;
pub mod disassembly;
pub mod downloadprovider;
pub mod enterprise;
pub mod externallibrary;
pub mod fileaccessor;
pub mod filemetadata;
pub mod flowgraph;
pub mod function;
pub mod functionrecognizer;
pub mod headless;
pub mod hlil;
pub mod interaction;
pub mod linearview;
pub mod llil;
pub mod logger;
pub mod metadata;
pub mod mlil;
pub mod platform;
pub mod project;
pub mod rc;
pub mod references;
pub mod relocation;
pub mod repository;
pub mod secretsprovider;
pub mod section;
pub mod segment;
pub mod settings;
pub mod string;
pub mod symbol;
pub mod tags;
pub mod templatesimplifier;
pub mod typearchive;
pub mod typelibrary;
pub mod typeparser;
pub mod types;
<<<<<<< HEAD
pub mod workflow;
=======
pub mod update;
>>>>>>> d77a60f5

use std::path::PathBuf;

pub use binaryninjacore_sys::BNBranchType as BranchType;
pub use binaryninjacore_sys::BNEndianness as Endianness;
use binaryview::BinaryView;
use metadata::Metadata;
use metadata::MetadataType;
use string::BnStrCompatible;
use string::IntoJson;

// Commented out to suppress unused warnings
// const BN_MAX_INSTRUCTION_LENGTH: u64 = 256;
// const BN_DEFAULT_INSTRUCTION_LENGTH: u64 = 16;
// const BN_DEFAULT_OPCODE_DISPLAY: u64 = 8;
// const BN_MAX_INSTRUCTION_BRANCHES: u64 = 3;
// const BN_MAX_STORED_DATA_LENGTH: u64 = 0x3fffffff;
// const BN_NULL_ID: i64 = -1;
// const BN_INVALID_REGISTER: usize = 0xffffffff;
// const BN_AUTOCOERCE_EXTERN_PTR: u64 = 0xfffffffd;
// const BN_NOCOERCE_EXTERN_PTR: u64 = 0xfffffffe;
// const BN_INVALID_OPERAND: u64 = 0xffffffff;
// const BN_MAX_STRING_LENGTH: u64 = 128;
// const BN_MAX_VARIABLE_OFFSET: u64 = 0x7fffffffff;
// const BN_MAX_VARIABLE_INDEX: u64 = 0xfffff;
// const BN_MINIMUM_CONFIDENCE: u8 = 1;
// const BN_HEURISTIC_CONFIDENCE: u8 = 192;

const BN_FULL_CONFIDENCE: u8 = 255;
const BN_INVALID_EXPR: usize = usize::MAX;

/// The main way to open and load files into Binary Ninja. Make sure you've properly initialized the core before calling this function. See [`crate::headless::init()`]
pub fn load<S: BnStrCompatible>(filename: S) -> Option<rc::Ref<binaryview::BinaryView>> {
    let filename = filename.into_bytes_with_nul();
    let options = "";

    let handle = unsafe {
        binaryninjacore_sys::BNLoadFilename(
            filename.as_ref().as_ptr() as *mut _,
            true,
            options.as_ptr() as *mut core::ffi::c_char,
            None,
        )
    };

    if handle.is_null() {
        None
    } else {
        Some(unsafe { BinaryView::from_raw(handle) })
    }
}

/// The main way to open and load files (with options) into Binary Ninja. Make sure you've properly initialized the core before calling this function. See [`crate::headless::init()`]
///
/// <div class="warning">Strict JSON doesn't support single quotes for strings, so you'll need to either use a raw strings (<code>f#"{"setting": "value"}"#</code>) or escape double quotes (<code>"{\"setting\": \"value\"}"</code>). Or use <code>serde_json::json</code>.</div>
///
/// ```no_run
/// # // Mock implementation of json! macro for documentation purposes
/// # macro_rules! json {
/// #   ($($arg:tt)*) => {
/// #     stringify!($($arg)*)
/// #   };
/// # }
/// use binaryninja::{metadata::Metadata, rc::Ref};
/// use std::collections::HashMap;
///
/// let bv = binaryninja::load_with_options("/bin/cat", true, Some(json!("analysis.linearSweep.autorun": false).to_string()))
///     .expect("Couldn't open `/bin/cat`");
/// ```
pub fn load_with_options<S: BnStrCompatible, O: IntoJson>(
    filename: S,
    update_analysis_and_wait: bool,
    options: Option<O>,
) -> Option<rc::Ref<binaryview::BinaryView>> {
    let filename = filename.into_bytes_with_nul();

    let options_or_default = if let Some(opt) = options {
        opt.get_json_string()
            .ok()?
            .into_bytes_with_nul()
            .as_ref()
            .to_vec()
    } else {
        Metadata::new_of_type(MetadataType::KeyValueDataType)
            .get_json_string()
            .ok()?
            .as_ref()
            .to_vec()
    };

    let handle = unsafe {
        binaryninjacore_sys::BNLoadFilename(
            filename.as_ref().as_ptr() as *mut _,
            update_analysis_and_wait,
            options_or_default.as_ptr() as *mut core::ffi::c_char,
            None,
        )
    };

    if handle.is_null() {
        None
    } else {
        Some(unsafe { BinaryView::from_raw(handle) })
    }
}

pub fn load_view<O: IntoJson>(
    bv: &BinaryView,
    update_analysis_and_wait: bool,
    options: Option<O>,
) -> Option<rc::Ref<binaryview::BinaryView>> {
    let options_or_default = if let Some(opt) = options {
        opt.get_json_string()
            .ok()?
            .into_bytes_with_nul()
            .as_ref()
            .to_vec()
    } else {
        Metadata::new_of_type(MetadataType::KeyValueDataType)
            .get_json_string()
            .ok()?
            .as_ref()
            .to_vec()
    };

    let handle = unsafe {
        binaryninjacore_sys::BNLoadBinaryView(
            bv.handle as *mut _,
            update_analysis_and_wait,
            options_or_default.as_ptr() as *mut core::ffi::c_char,
            None,
        )
    };

    if handle.is_null() {
        None
    } else {
        Some(unsafe { BinaryView::from_raw(handle) })
    }
}

pub fn install_directory() -> Result<PathBuf, ()> {
    let s: *mut std::os::raw::c_char = unsafe { binaryninjacore_sys::BNGetInstallDirectory() };
    if s.is_null() {
        return Err(());
    }
    Ok(PathBuf::from(
        unsafe { string::BnString::from_raw(s) }.to_string(),
    ))
}

pub fn bundled_plugin_directory() -> Result<PathBuf, ()> {
    let s: *mut std::os::raw::c_char =
        unsafe { binaryninjacore_sys::BNGetBundledPluginDirectory() };
    if s.is_null() {
        return Err(());
    }
    Ok(PathBuf::from(
        unsafe { string::BnString::from_raw(s) }.to_string(),
    ))
}

pub fn set_bundled_plugin_directory<S: string::BnStrCompatible>(new_dir: S) {
    unsafe {
        binaryninjacore_sys::BNSetBundledPluginDirectory(
            new_dir.into_bytes_with_nul().as_ref().as_ptr() as *const std::os::raw::c_char,
        )
    };
}

pub fn user_directory() -> Result<PathBuf, ()> {
    let s: *mut std::os::raw::c_char = unsafe { binaryninjacore_sys::BNGetUserDirectory() };
    if s.is_null() {
        return Err(());
    }
    Ok(PathBuf::from(
        unsafe { string::BnString::from_raw(s) }.to_string(),
    ))
}

pub fn user_plugin_directory() -> Result<PathBuf, ()> {
    let s: *mut std::os::raw::c_char = unsafe { binaryninjacore_sys::BNGetUserPluginDirectory() };
    if s.is_null() {
        return Err(());
    }
    Ok(PathBuf::from(
        unsafe { string::BnString::from_raw(s) }.to_string(),
    ))
}

pub fn repositories_directory() -> Result<PathBuf, ()> {
    let s: *mut std::os::raw::c_char = unsafe { binaryninjacore_sys::BNGetRepositoriesDirectory() };
    if s.is_null() {
        return Err(());
    }
    Ok(PathBuf::from(
        unsafe { string::BnString::from_raw(s) }.to_string(),
    ))
}

pub fn settings_file_name() -> Result<PathBuf, ()> {
    let s: *mut std::os::raw::c_char = unsafe { binaryninjacore_sys::BNGetSettingsFileName() };
    if s.is_null() {
        return Err(());
    }
    Ok(PathBuf::from(
        unsafe { string::BnString::from_raw(s) }.to_string(),
    ))
}

pub fn save_last_run() {
    unsafe { binaryninjacore_sys::BNSaveLastRun() };
}

pub fn path_relative_to_bundled_plugin_directory<S: string::BnStrCompatible>(
    path: S,
) -> Result<PathBuf, ()> {
    let s: *mut std::os::raw::c_char = unsafe {
        binaryninjacore_sys::BNGetPathRelativeToBundledPluginDirectory(
            path.into_bytes_with_nul().as_ref().as_ptr() as *const std::os::raw::c_char,
        )
    };
    if s.is_null() {
        return Err(());
    }
    Ok(PathBuf::from(
        unsafe { string::BnString::from_raw(s) }.to_string(),
    ))
}

pub fn path_relative_to_user_plugin_directory<S: string::BnStrCompatible>(
    path: S,
) -> Result<PathBuf, ()> {
    let s: *mut std::os::raw::c_char = unsafe {
        binaryninjacore_sys::BNGetPathRelativeToUserPluginDirectory(
            path.into_bytes_with_nul().as_ref().as_ptr() as *const std::os::raw::c_char,
        )
    };
    if s.is_null() {
        return Err(());
    }
    Ok(PathBuf::from(
        unsafe { string::BnString::from_raw(s) }.to_string(),
    ))
}

pub fn path_relative_to_user_directory<S: string::BnStrCompatible>(path: S) -> Result<PathBuf, ()> {
    let s: *mut std::os::raw::c_char = unsafe {
        binaryninjacore_sys::BNGetPathRelativeToUserDirectory(
            path.into_bytes_with_nul().as_ref().as_ptr() as *const std::os::raw::c_char,
        )
    };
    if s.is_null() {
        return Err(());
    }
    Ok(PathBuf::from(
        unsafe { string::BnString::from_raw(s) }.to_string(),
    ))
}

pub fn version() -> string::BnString {
    unsafe { string::BnString::from_raw(binaryninjacore_sys::BNGetVersionString()) }
}

pub fn build_id() -> u32 {
    unsafe { binaryninjacore_sys::BNGetBuildId() }
}

#[derive(Clone, PartialEq, Eq, Hash)]
pub struct VersionInfo {
    pub major: u32,
    pub minor: u32,
    pub build: u32,
    pub channel: string::BnString,
}

pub fn version_info() -> VersionInfo {
    let info_raw = unsafe { binaryninjacore_sys::BNGetVersionInfo() };
    VersionInfo {
        major: info_raw.major,
        minor: info_raw.minor,
        build: info_raw.build,
        channel: unsafe { string::BnString::from_raw(info_raw.channel) },
    }
}

pub fn serial_number() -> string::BnString {
    unsafe { string::BnString::from_raw(binaryninjacore_sys::BNGetSerialNumber()) }
}

pub fn is_license_validated() -> bool {
    unsafe { binaryninjacore_sys::BNIsLicenseValidated() }
}

pub fn licensed_user_email() -> string::BnString {
    unsafe { string::BnString::from_raw(binaryninjacore_sys::BNGetLicensedUserEmail()) }
}

pub fn license_count() -> i32 {
    unsafe { binaryninjacore_sys::BNGetLicenseCount() }
}

pub fn set_license<S: string::BnStrCompatible>(license: S) {
    let license = license.into_bytes_with_nul();
    let license_slice = license.as_ref();
    unsafe { binaryninjacore_sys::BNSetLicense(license_slice.as_ptr() as *const i8) }
}

pub fn product() -> string::BnString {
    unsafe { string::BnString::from_raw(binaryninjacore_sys::BNGetProduct()) }
}

pub fn product_type() -> string::BnString {
    unsafe { string::BnString::from_raw(binaryninjacore_sys::BNGetProductType()) }
}

pub fn license_expiration_time() -> std::time::SystemTime {
    let m = std::time::Duration::from_secs(unsafe {
        binaryninjacore_sys::BNGetLicenseExpirationTime()
    });
    std::time::UNIX_EPOCH + m
}

pub fn is_ui_enabled() -> bool {
    unsafe { binaryninjacore_sys::BNIsUIEnabled() }
}

pub fn is_database<S: string::BnStrCompatible>(filename: S) -> bool {
    let filename = filename.into_bytes_with_nul();
    let filename_slice = filename.as_ref();
    unsafe { binaryninjacore_sys::BNIsDatabase(filename_slice.as_ptr() as *const i8) }
}

pub fn plugin_abi_version() -> u32 {
    binaryninjacore_sys::BN_CURRENT_CORE_ABI_VERSION
}

pub fn plugin_abi_minimum_version() -> u32 {
    binaryninjacore_sys::BN_MINIMUM_CORE_ABI_VERSION
}

pub fn core_abi_version() -> u32 {
    unsafe { binaryninjacore_sys::BNGetCurrentCoreABIVersion() }
}

pub fn core_abi_minimum_version() -> u32 {
    unsafe { binaryninjacore_sys::BNGetMinimumCoreABIVersion() }
}

pub fn plugin_ui_abi_version() -> u32 {
    binaryninjacore_sys::BN_CURRENT_UI_ABI_VERSION
}

pub fn plugin_ui_abi_minimum_version() -> u32 {
    binaryninjacore_sys::BN_MINIMUM_UI_ABI_VERSION
}

pub fn add_required_plugin_dependency<S: string::BnStrCompatible>(name: S) {
    unsafe {
        binaryninjacore_sys::BNAddRequiredPluginDependency(
            name.into_bytes_with_nul().as_ref().as_ptr() as *const std::os::raw::c_char,
        )
    };
}

pub fn add_optional_plugin_dependency<S: string::BnStrCompatible>(name: S) {
    unsafe {
        binaryninjacore_sys::BNAddOptionalPluginDependency(
            name.into_bytes_with_nul().as_ref().as_ptr() as *const std::os::raw::c_char,
        )
    };
}

// Provide ABI version automatically so that the core can verify binary compatibility
#[cfg(not(feature = "noexports"))]
#[no_mangle]
#[allow(non_snake_case)]
pub extern "C" fn CorePluginABIVersion() -> u32 {
    plugin_abi_version()
}

#[cfg(not(feature = "noexports"))]
#[no_mangle]
pub extern "C" fn UIPluginABIVersion() -> u32 {
    plugin_ui_abi_version()
}<|MERGE_RESOLUTION|>--- conflicted
+++ resolved
@@ -174,11 +174,8 @@
 pub mod typelibrary;
 pub mod typeparser;
 pub mod types;
-<<<<<<< HEAD
+pub mod update;
 pub mod workflow;
-=======
-pub mod update;
->>>>>>> d77a60f5
 
 use std::path::PathBuf;
 
