--- conflicted
+++ resolved
@@ -132,20 +132,19 @@
 pub mod binarywriter;
 pub mod callingconvention;
 pub mod command;
+pub mod component;
 pub mod custombinaryview;
 pub mod database;
 pub mod databuffer;
 pub mod debuginfo;
 pub mod demangle;
 pub mod disassembly;
-pub mod component;
 pub mod downloadprovider;
 pub mod enterprise;
 pub mod fileaccessor;
 pub mod filemetadata;
 pub mod flowgraph;
 pub mod function;
-pub mod typeparser;
 pub mod functionrecognizer;
 pub mod headless;
 pub mod hlil;
@@ -167,11 +166,9 @@
 pub mod symbol;
 pub mod tags;
 pub mod templatesimplifier;
-<<<<<<< HEAD
+pub mod typearchive;
 pub mod typelibrary;
-=======
-pub mod typearchive;
->>>>>>> 64a04fb3
+pub mod typeparser;
 pub mod types;
 pub mod workflow;
 
