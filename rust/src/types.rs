// Copyright 2021-2024 Vector 35 Inc.
//
// Licensed under the Apache License, Version 2.0 (the "License");
// you may not use this file except in compliance with the License.
// You may obtain a copy of the License at
//
// http://www.apache.org/licenses/LICENSE-2.0
//
// Unless required by applicable law or agreed to in writing, software
// distributed under the License is distributed on an "AS IS" BASIS,
// WITHOUT WARRANTIES OR CONDITIONS OF ANY KIND, either express or implied.
// See the License for the specific language governing permissions and
// limitations under the License.

// TODO : More widely enforce the use of ref_from_raw vs just from_raw to simplify internal binding usage?  Perhaps remove from_raw functions?
// TODO : Add documentation and fix examples
// TODO : Test the get_enumeration and get_structure methods

use binaryninjacore_sys::*;

use crate::{
    architecture::{Architecture, CoreArchitecture}, binaryview::{BinaryView, BinaryViewExt}, callingconvention::CallingConvention, filemetadata::FileMetadata, function::Function, hlil::HighLevelILFunction, mlil::MediumLevelILFunction, rc::*, string::{raw_to_string, BnStrCompatible, BnString}, symbol::Symbol
};

use lazy_static::lazy_static;
use std::ptr::null_mut;
use std::{
    borrow::{Borrow, Cow},
    collections::{HashMap, HashSet},
    ffi::CStr,
    fmt::{self, Debug, Display, Formatter},
    hash::{Hash, Hasher},
    iter::{zip, IntoIterator},
    mem::{self, ManuallyDrop},
    ops::Range,
    os::raw::c_char,
    ptr, result, slice,
    sync::Mutex,
};

pub type Result<R> = result::Result<R, ()>;

pub type ReferenceType = BNReferenceType;
pub type TypeClass = BNTypeClass;
pub type NamedTypeReferenceClass = BNNamedTypeReferenceClass;
pub type MemberAccess = BNMemberAccess;
pub type MemberScope = BNMemberScope;
pub type ILBranchDependence = BNILBranchDependence;
pub type DataFlowQueryOption = BNDataFlowQueryOption;

////////////////
// Confidence

/// Compatible with the `BNType*WithConfidence` types
pub struct Conf<T> {
    pub contents: T,
    pub confidence: u8,
}

pub trait ConfMergable<T, O> {
    type Result;
    /// Merge two confidence types' values depending on whichever has higher confidence
    /// In the event of a tie, the LHS (caller's) value is used.
    fn merge(self, other: O) -> Self::Result;
}

impl<T> Conf<T> {
    pub fn new(contents: T, confidence: u8) -> Self {
        Self {
            contents,
            confidence,
        }
    }

    pub fn map<U, F>(self, f: F) -> Conf<U>
    where
        F: FnOnce(T) -> U,
    {
        Conf::new(f(self.contents), self.confidence)
    }

    pub fn as_ref<U>(&self) -> Conf<&U>
    where
        T: AsRef<U>,
    {
        Conf::new(self.contents.as_ref(), self.confidence)
    }
}

/// Returns best value or LHS on tie
///
/// `Conf<T>` + `Conf<T>` → `Conf<T>`
impl<T> ConfMergable<T, Conf<T>> for Conf<T> {
    type Result = Conf<T>;
    fn merge(self, other: Conf<T>) -> Conf<T> {
        if other.confidence > self.confidence {
            other
        } else {
            self
        }
    }
}

/// Returns LHS if RHS is None
///
/// `Conf<T>` + `Option<Conf<T>>` → `Conf<T>`
impl<T> ConfMergable<T, Option<Conf<T>>> for Conf<T> {
    type Result = Conf<T>;
    fn merge(self, other: Option<Conf<T>>) -> Conf<T> {
        match other {
            Some(c @ Conf { confidence, .. }) if confidence > self.confidence => c,
            _ => self,
        }
    }
}

/// Returns RHS if LHS is None
///
/// `Option<Conf<T>>` + `Conf<T>` → `Conf<T>`
impl<T> ConfMergable<T, Conf<T>> for Option<Conf<T>> {
    type Result = Conf<T>;
    fn merge(self, other: Conf<T>) -> Conf<T> {
        match self {
            Some(c @ Conf { confidence, .. }) if confidence >= other.confidence => c,
            _ => other,
        }
    }
}

/// Returns best non-None value or None
///
/// `Option<Conf<T>>` + `Option<Conf<T>>` → `Option<Conf<T>>`
impl<T> ConfMergable<T, Option<Conf<T>>> for Option<Conf<T>> {
    type Result = Option<Conf<T>>;
    fn merge(self, other: Option<Conf<T>>) -> Option<Conf<T>> {
        match (self, other) {
            (
                Some(
                    this @ Conf {
                        confidence: this_confidence,
                        ..
                    },
                ),
                Some(
                    other @ Conf {
                        confidence: other_confidence,
                        ..
                    },
                ),
            ) => {
                if this_confidence >= other_confidence {
                    Some(this)
                } else {
                    Some(other)
                }
            }
            (None, Some(c)) => Some(c),
            (Some(c), None) => Some(c),
            (None, None) => None,
        }
    }
}

impl<T: Debug> Debug for Conf<T> {
    fn fmt(&self, f: &mut Formatter<'_>) -> fmt::Result {
        write!(f, "{:?} ({} confidence)", self.contents, self.confidence)
    }
}

impl<T: Display> Display for Conf<T> {
    fn fmt(&self, f: &mut Formatter<'_>) -> fmt::Result {
        write!(f, "{} ({} confidence)", self.contents, self.confidence)
    }
}

impl<T: PartialEq> PartialEq for Conf<T> {
    fn eq(&self, other: &Self) -> bool {
        self.contents.eq(&other.contents)
    }
}

impl<T: Eq> Eq for Conf<T> {}

impl<T: Hash> Hash for Conf<T> {
    fn hash<H: Hasher>(&self, state: &mut H) {
        self.contents.hash(state);
    }
}

impl<'a, T> From<&'a Conf<T>> for Conf<&'a T> {
    fn from(c: &'a Conf<T>) -> Self {
        Conf::new(&c.contents, c.confidence)
    }
}

impl<'a, T: RefCountable> From<&'a Conf<Ref<T>>> for Conf<&'a T> {
    fn from(c: &'a Conf<Ref<T>>) -> Self {
        Conf::new(c.contents.as_ref(), c.confidence)
    }
}

impl<'a, T: RefCountable> From<&'a Ref<T>> for Conf<&'a T> {
    fn from(r: &'a Ref<T>) -> Self {
        r.as_ref().into()
    }
}

#[inline]
pub fn min_confidence() -> u8 {
    u8::MIN
}

#[inline]
pub fn max_confidence() -> u8 {
    u8::MAX
}

impl<T: Clone> Clone for Conf<T> {
    fn clone(&self) -> Self {
        Self {
            contents: self.contents.clone(),
            confidence: self.confidence,
        }
    }
}

impl<T: Copy> Copy for Conf<T> {}

impl<T> From<T> for Conf<T> {
    fn from(contents: T) -> Self {
        Self::new(contents, max_confidence())
    }
}

impl From<BNTypeWithConfidence> for Conf<Ref<Type>> {
    fn from(type_with_confidence: BNTypeWithConfidence) -> Self {
        Self::new(
            unsafe { Type::ref_from_raw(type_with_confidence.type_) },
            type_with_confidence.confidence,
        )
    }
}

impl From<BNBoolWithConfidence> for Conf<bool> {
    fn from(bool_with_confidence: BNBoolWithConfidence) -> Self {
        Self::new(bool_with_confidence.value, bool_with_confidence.confidence)
    }
}

impl From<BNCallingConventionWithConfidence> for Conf<Ref<CallingConvention<CoreArchitecture>>> {
    fn from(cc_with_confidence: BNCallingConventionWithConfidence) -> Self {
        Self::new(
            unsafe {
                CallingConvention::ref_from_raw(
                    cc_with_confidence.convention,
                    CoreArchitecture::from_raw(BNGetCallingConventionArchitecture(
                        cc_with_confidence.convention,
                    )),
                )
            },
            cc_with_confidence.confidence,
        )
    }
}

impl From<BNOffsetWithConfidence> for Conf<i64> {
    fn from(offset_with_confidence: BNOffsetWithConfidence) -> Self {
        Self::new(
            offset_with_confidence.value,
            offset_with_confidence.confidence,
        )
    }
}

impl From<Conf<&Type>> for BNTypeWithConfidence {
    fn from(conf: Conf<&Type>) -> Self {
        Self {
            type_: conf.contents.handle,
            confidence: conf.confidence,
        }
    }
}

impl From<Conf<bool>> for BNBoolWithConfidence {
    fn from(conf: Conf<bool>) -> Self {
        Self {
            value: conf.contents,
            confidence: conf.confidence,
        }
    }
}

impl<A: Architecture> From<Conf<&CallingConvention<A>>> for BNCallingConventionWithConfidence {
    fn from(conf: Conf<&CallingConvention<A>>) -> Self {
        Self {
            convention: conf.contents.handle,
            confidence: conf.confidence,
        }
    }
}

impl From<Conf<i64>> for BNOffsetWithConfidence {
    fn from(conf: Conf<i64>) -> Self {
        Self {
            value: conf.contents,
            confidence: conf.confidence,
        }
    }
}

//////////////////
// Type Builder

#[derive(PartialEq, Eq, Hash)]
pub struct TypeBuilder {
    pub(crate) handle: *mut BNTypeBuilder,
}

impl TypeBuilder {
    pub fn new(t: &Type) -> Self {
        unsafe { Self::from_raw(BNCreateTypeBuilderFromType(t.handle)) }
    }

    pub(crate) unsafe fn from_raw(handle: *mut BNTypeBuilder) -> Self {
        debug_assert!(!handle.is_null());
        Self { handle }
    }

    // Chainable terminal
    pub fn finalize(&self) -> Ref<Type> {
        unsafe { Type::ref_from_raw(BNFinalizeTypeBuilder(self.handle)) }
    }

    // Settable properties

    pub fn set_can_return<T: Into<Conf<bool>>>(&self, value: T) -> &Self {
        let mut bool_with_confidence = value.into().into();
        unsafe { BNSetFunctionTypeBuilderCanReturn(self.handle, &mut bool_with_confidence) };
        self
    }

    pub fn set_pure<T: Into<Conf<bool>>>(&self, value: T) -> &Self {
        let mut bool_with_confidence = value.into().into();
        unsafe { BNSetTypeBuilderPure(self.handle, &mut bool_with_confidence) };
        self
    }

    pub fn set_const<T: Into<Conf<bool>>>(&self, value: T) -> &Self {
        let mut bool_with_confidence = value.into().into();
        unsafe { BNTypeBuilderSetConst(self.handle, &mut bool_with_confidence) };
        self
    }

    pub fn set_volatile<T: Into<Conf<bool>>>(&self, value: T) -> &Self {
        let mut bool_with_confidence = value.into().into();
        unsafe { BNTypeBuilderSetVolatile(self.handle, &mut bool_with_confidence) };
        self
    }

    // Readable properties

    pub fn type_class(&self) -> TypeClass {
        unsafe { BNGetTypeBuilderClass(self.handle) }
    }

    pub fn width(&self) -> u64 {
        unsafe { BNGetTypeBuilderWidth(self.handle) }
    }

    pub fn alignment(&self) -> usize {
        unsafe { BNGetTypeBuilderAlignment(self.handle) }
    }

    pub fn is_signed(&self) -> Conf<bool> {
        unsafe { BNIsTypeBuilderSigned(self.handle).into() }
    }

    pub fn is_const(&self) -> Conf<bool> {
        unsafe { BNIsTypeBuilderConst(self.handle).into() }
    }

    pub fn is_volatile(&self) -> Conf<bool> {
        unsafe { BNIsTypeBuilderVolatile(self.handle).into() }
    }

    pub fn is_floating_point(&self) -> bool {
        unsafe { BNIsTypeBuilderFloatingPoint(self.handle) }
    }

    pub fn target(&self) -> Result<Conf<Ref<Type>>> {
        let raw_target = unsafe { BNGetTypeBuilderChildType(self.handle) };
        if raw_target.type_.is_null() {
            Err(())
        } else {
            Ok(raw_target.into())
        }
    }

    pub fn element_type(&self) -> Result<Conf<Ref<Type>>> {
        let raw_target = unsafe { BNGetTypeBuilderChildType(self.handle) };
        if raw_target.type_.is_null() {
            Err(())
        } else {
            Ok(raw_target.into())
        }
    }

    pub fn return_value(&self) -> Result<Conf<Ref<Type>>> {
        let raw_target = unsafe { BNGetTypeBuilderChildType(self.handle) };
        if raw_target.type_.is_null() {
            Err(())
        } else {
            Ok(raw_target.into())
        }
    }

    pub fn calling_convention(&self) -> Result<Conf<Ref<CallingConvention<CoreArchitecture>>>> {
        let convention_confidence = unsafe { BNGetTypeBuilderCallingConvention(self.handle) };
        if convention_confidence.convention.is_null() {
            Err(())
        } else {
            Ok(convention_confidence.into())
        }
    }

    pub fn parameters(&self) -> Result<Vec<FunctionParameter>> {
        unsafe {
            let mut count = 0;
            let parameters_raw = BNGetTypeBuilderParameters(self.handle, &mut count);
            if parameters_raw.is_null() {
                Err(())
            } else {
                let parameters: &[BNFunctionParameter] =
                    slice::from_raw_parts(parameters_raw, count);

                let result = (0..count)
                    .map(|i| FunctionParameter::from_raw(parameters[i]))
                    .collect();

                BNFreeTypeParameterList(parameters_raw, count);

                Ok(result)
            }
        }
    }

    pub fn has_variable_arguments(&self) -> Conf<bool> {
        unsafe { BNTypeBuilderHasVariableArguments(self.handle).into() }
    }

    pub fn can_return(&self) -> Conf<bool> {
        unsafe { BNFunctionTypeBuilderCanReturn(self.handle).into() }
    }

    pub fn pure(&self) -> Conf<bool> {
        unsafe { BNIsTypeBuilderPure(self.handle).into() }
    }

    pub fn get_structure(&self) -> Result<Ref<Structure>> {
        let result = unsafe { BNGetTypeBuilderStructure(self.handle) };
        if result.is_null() {
            Err(())
        } else {
            Ok(unsafe { Structure::ref_from_raw(result) })
        }
    }

    pub fn get_enumeration(&self) -> Result<Ref<Enumeration>> {
        let result = unsafe { BNGetTypeBuilderEnumeration(self.handle) };
        if result.is_null() {
            Err(())
        } else {
            Ok(unsafe { Enumeration::ref_from_raw(result) })
        }
    }

    pub fn get_named_type_reference(&self) -> Result<Ref<NamedTypeReference>> {
        let result = unsafe { BNGetTypeBuilderNamedTypeReference(self.handle) };
        if result.is_null() {
            Err(())
        } else {
            Ok(unsafe { NamedTypeReference::ref_from_raw(result) })
        }
    }

    pub fn count(&self) -> u64 {
        unsafe { BNGetTypeBuilderElementCount(self.handle) }
    }

    pub fn offset(&self) -> u64 {
        unsafe { BNGetTypeBuilderOffset(self.handle) }
    }

    pub fn stack_adjustment(&self) -> Conf<i64> {
        unsafe { BNGetTypeBuilderStackAdjustment(self.handle).into() }
    }

    // TODO : This and properties
    // pub fn tokens(&self) -> ? {}

    pub fn void() -> Self {
        unsafe { Self::from_raw(BNCreateVoidTypeBuilder()) }
    }

    pub fn bool() -> Self {
        unsafe { Self::from_raw(BNCreateBoolTypeBuilder()) }
    }

    pub fn char() -> Self {
        Self::int(1, true)
    }

    pub fn int(width: usize, is_signed: bool) -> Self {
        let mut is_signed = Conf::new(is_signed, max_confidence()).into();

        unsafe {
            Self::from_raw(BNCreateIntegerTypeBuilder(
                width,
                &mut is_signed,
                BnString::new("").as_ptr() as *mut _,
            ))
        }
    }

    pub fn named_int<S: BnStrCompatible>(width: usize, is_signed: bool, alt_name: S) -> Self {
        let mut is_signed = Conf::new(is_signed, max_confidence()).into();
        // let alt_name = BnString::new(alt_name);
        let alt_name = alt_name.into_bytes_with_nul(); // This segfaulted once, so the above version is there if we need to change to it, but in theory this is copied into a `const string&` on the C++ side; I'm just not 100% confident that a constant reference copies data

        unsafe {
            Self::from_raw(BNCreateIntegerTypeBuilder(
                width,
                &mut is_signed,
                alt_name.as_ref().as_ptr() as _,
            ))
        }
    }

    pub fn float(width: usize) -> Self {
        unsafe {
            Self::from_raw(BNCreateFloatTypeBuilder(
                width,
                BnString::new("").as_ptr() as *mut _,
            ))
        }
    }

    pub fn named_float<S: BnStrCompatible>(width: usize, alt_name: S) -> Self {
        // let alt_name = BnString::new(alt_name);
        let alt_name = alt_name.into_bytes_with_nul(); // See same line in `named_int` above

        unsafe {
            Self::from_raw(BNCreateFloatTypeBuilder(
                width,
                alt_name.as_ref().as_ptr() as _,
            ))
        }
    }

    pub fn array<'a, T: Into<Conf<&'a Type>>>(t: T, count: u64) -> Self {
        unsafe { Self::from_raw(BNCreateArrayTypeBuilder(&t.into().into(), count)) }
    }

    /// The C/C++ APIs require an associated architecture, but in the core we only query the default_int_size if the given width is 0
    /// For simplicity's sake, that convention isn't followed and you can query the default_int_size from an arch, if you have it, if you need to
    pub fn enumeration<T: Into<Conf<bool>>>(
        enumeration: &Enumeration,
        width: usize,
        is_signed: T,
    ) -> Self {
        unsafe {
            // TODO : This is _extremely fragile_, we should change the internals of BNCreateEnumerationTypeBuilder instead of doing this
            let mut fake_arch: BNArchitecture = mem::zeroed();
            Self::from_raw(BNCreateEnumerationTypeBuilder(
                &mut fake_arch,
                enumeration.handle,
                width,
                &mut is_signed.into().into(),
            ))
        }
    }

    pub fn structure(structure_type: &Structure) -> Self {
        unsafe { Self::from_raw(BNCreateStructureTypeBuilder(structure_type.handle)) }
    }

    pub fn named_type(type_reference: NamedTypeReference) -> Self {
        let mut is_const = Conf::new(false, min_confidence()).into();
        let mut is_volatile = Conf::new(false, min_confidence()).into();
        unsafe {
            Self::from_raw(BNCreateNamedTypeReferenceBuilder(
                type_reference.handle,
                0,
                1,
                &mut is_const,
                &mut is_volatile,
            ))
        }
    }

    pub fn named_type_from_type<S: BnStrCompatible>(name: S, t: &Type) -> Self {
        let mut name = QualifiedName::from(name);

        unsafe {
            Self::from_raw(BNCreateNamedTypeReferenceBuilderFromTypeAndId(
                BnString::new("").as_ptr() as *mut _,
                &mut name.0,
                t.handle,
            ))
        }
    }

    // TODO : BNCreateFunctionTypeBuilder

    pub fn pointer<'a, A: Architecture, T: Into<Conf<&'a Type>>>(arch: &A, t: T) -> Self {
        let mut is_const = Conf::new(false, min_confidence()).into();
        let mut is_volatile = Conf::new(false, min_confidence()).into();

        unsafe {
            Self::from_raw(BNCreatePointerTypeBuilder(
                arch.as_ref().0,
                &t.into().into(),
                &mut is_const,
                &mut is_volatile,
                ReferenceType::PointerReferenceType,
            ))
        }
    }

    pub fn const_pointer<'a, A: Architecture, T: Into<Conf<&'a Type>>>(arch: &A, t: T) -> Self {
        let mut is_const = Conf::new(true, max_confidence()).into();
        let mut is_volatile = Conf::new(false, min_confidence()).into();

        unsafe {
            Self::from_raw(BNCreatePointerTypeBuilder(
                arch.as_ref().0,
                &t.into().into(),
                &mut is_const,
                &mut is_volatile,
                ReferenceType::PointerReferenceType,
            ))
        }
    }

    pub fn pointer_of_width<'a, T: Into<Conf<&'a Type>>>(
        t: T,
        size: usize,
        is_const: bool,
        is_volatile: bool,
        ref_type: Option<ReferenceType>,
    ) -> Self {
        let mut is_const = Conf::new(is_const, max_confidence()).into();
        let mut is_volatile = Conf::new(is_volatile, max_confidence()).into();

        unsafe {
            Self::from_raw(BNCreatePointerTypeBuilderOfWidth(
                size,
                &t.into().into(),
                &mut is_const,
                &mut is_volatile,
                ref_type.unwrap_or(ReferenceType::PointerReferenceType),
            ))
        }
    }

    pub fn pointer_with_options<'a, A: Architecture, T: Into<Conf<&'a Type>>>(
        arch: &A,
        t: T,
        is_const: bool,
        is_volatile: bool,
        ref_type: Option<ReferenceType>,
    ) -> Self {
        let mut is_const = Conf::new(is_const, max_confidence()).into();
        let mut is_volatile = Conf::new(is_volatile, max_confidence()).into();
        unsafe {
            Self::from_raw(BNCreatePointerTypeBuilder(
                arch.as_ref().0,
                &t.into().into(),
                &mut is_const,
                &mut is_volatile,
                ref_type.unwrap_or(ReferenceType::PointerReferenceType),
            ))
        }
    }
}

impl fmt::Display for TypeBuilder {
    fn fmt(&self, f: &mut fmt::Formatter<'_>) -> fmt::Result {
        write!(f, "{}", unsafe {
            BnString::from_raw(BNGetTypeBuilderString(self.handle, ptr::null_mut()))
        })
    }
}

impl Drop for TypeBuilder {
    fn drop(&mut self) {
        unsafe { BNFreeTypeBuilder(self.handle) };
    }
}

//////////
// Type

#[repr(transparent)]
pub struct Type {
    pub(crate) handle: *mut BNType,
}

/// ```no_run
/// # use crate::binaryninja::binaryview::BinaryViewExt;
/// # use binaryninja::types::Type;
/// let bv = binaryninja::load("example.bin").unwrap();
/// let my_custom_type_1 = Type::named_int(5, false, "my_w");
/// let my_custom_type_2 = Type::int(5, false);
/// bv.define_user_type("int_1", &my_custom_type_1);
/// bv.define_user_type("int_2", &my_custom_type_2);
/// ```
impl Type {
    unsafe fn from_raw(handle: *mut BNType) -> Self {
        debug_assert!(!handle.is_null());
        Self { handle }
    }

    pub(crate) unsafe fn ref_from_raw(handle: *mut BNType) -> Ref<Self> {
        debug_assert!(!handle.is_null());
        Ref::new(Self { handle })
    }

    pub fn to_builder(&self) -> TypeBuilder {
        TypeBuilder::new(self)
    }

    // Readable properties

    pub fn type_class(&self) -> TypeClass {
        unsafe { BNGetTypeClass(self.handle) }
    }

    pub fn width(&self) -> u64 {
        unsafe { BNGetTypeWidth(self.handle) }
    }

    pub fn alignment(&self) -> usize {
        unsafe { BNGetTypeAlignment(self.handle) }
    }

    pub fn is_signed(&self) -> Conf<bool> {
        unsafe { BNIsTypeSigned(self.handle).into() }
    }

    pub fn is_const(&self) -> Conf<bool> {
        unsafe { BNIsTypeConst(self.handle).into() }
    }

    pub fn is_volatile(&self) -> Conf<bool> {
        unsafe { BNIsTypeVolatile(self.handle).into() }
    }

    pub fn is_floating_point(&self) -> bool {
        unsafe { BNIsTypeFloatingPoint(self.handle) }
    }

    pub fn target(&self) -> Result<Conf<Ref<Type>>> {
        let raw_target = unsafe { BNGetChildType(self.handle) };
        if raw_target.type_.is_null() {
            Err(())
        } else {
            Ok(raw_target.into())
        }
    }

    pub fn element_type(&self) -> Result<Conf<Ref<Type>>> {
        let raw_target = unsafe { BNGetChildType(self.handle) };
        if raw_target.type_.is_null() {
            Err(())
        } else {
            Ok(raw_target.into())
        }
    }

    pub fn return_value(&self) -> Result<Conf<Ref<Type>>> {
        let raw_target = unsafe { BNGetChildType(self.handle) };
        if raw_target.type_.is_null() {
            Err(())
        } else {
            Ok(raw_target.into())
        }
    }

    pub fn calling_convention(&self) -> Result<Conf<Ref<CallingConvention<CoreArchitecture>>>> {
        let convention_confidence = unsafe { BNGetTypeCallingConvention(self.handle) };
        if convention_confidence.convention.is_null() {
            Err(())
        } else {
            Ok(convention_confidence.into())
        }
    }

    pub fn parameters(&self) -> Result<Vec<FunctionParameter>> {
        unsafe {
            let mut count = 0;
            let parameters_raw: *mut BNFunctionParameter =
                BNGetTypeParameters(self.handle, &mut count);
            if parameters_raw.is_null() {
                Err(())
            } else {
                let parameters: &[BNFunctionParameter] =
                    slice::from_raw_parts(parameters_raw, count);

                let result = (0..count)
                    .map(|i| FunctionParameter::from_raw(parameters[i]))
                    .collect();

                BNFreeTypeParameterList(parameters_raw, count);

                Ok(result)
            }
        }
    }

    pub fn has_variable_arguments(&self) -> Conf<bool> {
        unsafe { BNTypeHasVariableArguments(self.handle).into() }
    }

    pub fn can_return(&self) -> Conf<bool> {
        unsafe { BNFunctionTypeCanReturn(self.handle).into() }
    }

    pub fn pure(&self) -> Conf<bool> {
        unsafe { BNIsTypePure(self.handle).into() }
    }

    pub fn get_structure(&self) -> Result<Ref<Structure>> {
        let result = unsafe { BNGetTypeStructure(self.handle) };
        if result.is_null() {
            Err(())
        } else {
            Ok(unsafe { Structure::ref_from_raw(result) })
        }
    }

    pub fn get_enumeration(&self) -> Result<Ref<Enumeration>> {
        let result = unsafe { BNGetTypeEnumeration(self.handle) };
        if result.is_null() {
            Err(())
        } else {
            Ok(unsafe { Enumeration::ref_from_raw(result) })
        }
    }

    pub fn get_named_type_reference(&self) -> Result<Ref<NamedTypeReference>> {
        let result = unsafe { BNGetTypeNamedTypeReference(self.handle) };
        if result.is_null() {
            Err(())
        } else {
            Ok(unsafe { NamedTypeReference::ref_from_raw(result) })
        }
    }

    pub fn count(&self) -> u64 {
        unsafe { BNGetTypeElementCount(self.handle) }
    }

    pub fn offset(&self) -> u64 {
        unsafe { BNGetTypeOffset(self.handle) }
    }

    pub fn stack_adjustment(&self) -> Conf<i64> {
        unsafe { BNGetTypeStackAdjustment(self.handle).into() }
    }

    pub fn registered_name(&self) -> Result<Ref<NamedTypeReference>> {
        let result = unsafe { BNGetRegisteredTypeName(self.handle) };
        if result.is_null() {
            Err(())
        } else {
            Ok(unsafe { NamedTypeReference::ref_from_raw(result) })
        }
    }

    // TODO : This and properties
    // pub fn tokens(&self) -> ? {}

    pub fn void() -> Ref<Self> {
        unsafe { Self::ref_from_raw(BNCreateVoidType()) }
    }

    pub fn bool() -> Ref<Self> {
        unsafe { Self::ref_from_raw(BNCreateBoolType()) }
    }

    pub fn char() -> Ref<Self> {
        Self::int(1, true)
    }

    pub fn wide_char(width: usize) -> Ref<Self> {
        unsafe {
            Self::ref_from_raw(BNCreateWideCharType(
                width,
                BnString::new("").as_ptr() as *mut _,
            ))
        }
    }

    pub fn int(width: usize, is_signed: bool) -> Ref<Self> {
        let mut is_signed = Conf::new(is_signed, max_confidence()).into();
        unsafe {
            Self::ref_from_raw(BNCreateIntegerType(
                width,
                &mut is_signed,
                BnString::new("").as_ptr() as *mut _,
            ))
        }
    }

    pub fn named_int<S: BnStrCompatible>(width: usize, is_signed: bool, alt_name: S) -> Ref<Self> {
        let mut is_signed = Conf::new(is_signed, max_confidence()).into();
        // let alt_name = BnString::new(alt_name);
        let alt_name = alt_name.into_bytes_with_nul(); // This segfaulted once, so the above version is there if we need to change to it, but in theory this is copied into a `const string&` on the C++ side; I'm just not 100% confident that a constant reference copies data

        unsafe {
            Self::ref_from_raw(BNCreateIntegerType(
                width,
                &mut is_signed,
                alt_name.as_ref().as_ptr() as _,
            ))
        }
    }

    pub fn float(width: usize) -> Ref<Self> {
        unsafe {
            Self::ref_from_raw(BNCreateFloatType(
                width,
                BnString::new("").as_ptr() as *mut _,
            ))
        }
    }

    pub fn named_float<S: BnStrCompatible>(width: usize, alt_name: S) -> Ref<Self> {
        // let alt_name = BnString::new(alt_name);
        let alt_name = alt_name.into_bytes_with_nul(); // See same line in `named_int` above

        unsafe { Self::ref_from_raw(BNCreateFloatType(width, alt_name.as_ref().as_ptr() as _)) }
    }

    pub fn array<'a, T: Into<Conf<&'a Type>>>(t: T, count: u64) -> Ref<Self> {
        unsafe { Self::ref_from_raw(BNCreateArrayType(&t.into().into(), count)) }
    }

    /// The C/C++ APIs require an associated architecture, but in the core we only query the default_int_size if the given width is 0
    ///
    /// For simplicity's sake, that convention isn't followed and you can query the default_int_size from an arch, if you have it, if you need to
    pub fn enumeration<T: Into<Conf<bool>>>(
        enumeration: &Enumeration,
        width: usize,
        is_signed: T,
    ) -> Ref<Self> {
        unsafe {
            // TODO : This is _extremely fragile_, we should change the internals of BNCreateEnumerationType instead of doing this
            let mut fake_arch: BNArchitecture = mem::zeroed();
            Self::ref_from_raw(BNCreateEnumerationType(
                &mut fake_arch,
                enumeration.handle,
                width,
                &mut is_signed.into().into(),
            ))
        }
    }

    pub fn structure(structure: &Structure) -> Ref<Self> {
        unsafe { Self::ref_from_raw(BNCreateStructureType(structure.handle)) }
    }

    pub fn named_type(type_reference: &NamedTypeReference) -> Ref<Self> {
        let mut is_const = Conf::new(false, min_confidence()).into();
        let mut is_volatile = Conf::new(false, min_confidence()).into();
        unsafe {
            Self::ref_from_raw(BNCreateNamedTypeReference(
                type_reference.handle,
                0,
                1,
                &mut is_const,
                &mut is_volatile,
            ))
        }
    }

    pub fn named_type_from_type<S: BnStrCompatible>(name: S, t: &Type) -> Ref<Self> {
        let mut name = QualifiedName::from(name);

        unsafe {
            Self::ref_from_raw(BNCreateNamedTypeReferenceFromTypeAndId(
                BnString::new("").as_ptr() as *mut _,
                &mut name.0,
                t.handle,
            ))
        }
    }

    pub fn function<'a, T: Into<Conf<&'a Type>>>(
        return_type: T,
        parameters: &[FunctionParameter],
        variable_arguments: bool,
    ) -> Ref<Self> {
        let mut return_type = return_type.into().into();
        let mut variable_arguments = Conf::new(variable_arguments, max_confidence()).into();
        let mut can_return = Conf::new(true, min_confidence()).into();
        let mut pure = Conf::new(false, min_confidence()).into();

        let mut raw_calling_convention: BNCallingConventionWithConfidence =
            BNCallingConventionWithConfidence {
                convention: ptr::null_mut(),
                confidence: min_confidence(),
            };

        let mut stack_adjust = Conf::<i64>::new(0, min_confidence()).into();
        let mut raw_parameters = Vec::<BNFunctionParameter>::with_capacity(parameters.len());
        let mut parameter_name_references = Vec::with_capacity(parameters.len());
        for parameter in parameters {
            let raw_name = parameter.name.as_str().into_bytes_with_nul();
            let location = match &parameter.location {
                Some(location) => location.raw(),
                None => unsafe { mem::zeroed() },
            };

            raw_parameters.push(BNFunctionParameter {
                name: raw_name.as_slice().as_ptr() as *mut _,
                type_: parameter.t.contents.handle,
                typeConfidence: parameter.t.confidence,
                defaultLocation: parameter.location.is_none(),
                location,
            });
            parameter_name_references.push(raw_name);
        }
        let reg_stack_adjust_regs = ptr::null_mut();
        let reg_stack_adjust_values = ptr::null_mut();

        let mut return_regs: BNRegisterSetWithConfidence = BNRegisterSetWithConfidence {
            regs: ptr::null_mut(),
            count: 0,
            confidence: 0,
        };

        unsafe {
            Self::ref_from_raw(BNNewTypeReference(BNCreateFunctionType(
                &mut return_type,
                &mut raw_calling_convention,
                raw_parameters.as_mut_ptr(),
                raw_parameters.len(),
                &mut variable_arguments,
                &mut can_return,
                &mut stack_adjust,
                reg_stack_adjust_regs,
                reg_stack_adjust_values,
                0,
                &mut return_regs,
                BNNameType::NoNameType,
                &mut pure,
            )))
        }
    }

    pub fn function_with_options<
        'a,
        A: Architecture,
        T: Into<Conf<&'a Type>>,
        C: Into<Conf<&'a CallingConvention<A>>>,
    >(
        return_type: T,
        parameters: &[FunctionParameter],
        variable_arguments: bool,
        calling_convention: C,
        stack_adjust: Conf<i64>,
    ) -> Ref<Self> {
        let mut return_type = return_type.into().into();
        let mut variable_arguments = Conf::new(variable_arguments, max_confidence()).into();
        let mut can_return = Conf::new(true, min_confidence()).into();
        let mut pure = Conf::new(false, min_confidence()).into();
        let mut raw_calling_convention: BNCallingConventionWithConfidence =
            calling_convention.into().into();
        let mut stack_adjust = stack_adjust.into();

        let mut raw_parameters = Vec::<BNFunctionParameter>::with_capacity(parameters.len());
        let mut parameter_name_references = Vec::with_capacity(parameters.len());
        let mut name_ptrs = vec![];
        for parameter in parameters {
            name_ptrs.push(parameter.name.clone());
        }

        for (name, parameter) in zip(name_ptrs, parameters) {
            let raw_name = name.as_str().into_bytes_with_nul();
            let location = match &parameter.location {
                Some(location) => location.raw(),
                None => unsafe { mem::zeroed() },
            };

            raw_parameters.push(BNFunctionParameter {
                name: raw_name.as_slice().as_ptr() as *mut _,
                type_: parameter.t.contents.handle,
                typeConfidence: parameter.t.confidence,
                defaultLocation: parameter.location.is_none(),
                location,
            });
            parameter_name_references.push(raw_name);
        }

        // TODO: Update type signature and include these (will be a breaking change)
        let reg_stack_adjust_regs = ptr::null_mut();
        let reg_stack_adjust_values = ptr::null_mut();

        let mut return_regs: BNRegisterSetWithConfidence = BNRegisterSetWithConfidence {
            regs: ptr::null_mut(),
            count: 0,
            confidence: 0,
        };

        unsafe {
            Self::ref_from_raw(BNCreateFunctionType(
                &mut return_type,
                &mut raw_calling_convention,
                raw_parameters.as_mut_ptr(),
                raw_parameters.len(),
                &mut variable_arguments,
                &mut can_return,
                &mut stack_adjust,
                reg_stack_adjust_regs,
                reg_stack_adjust_values,
                0,
                &mut return_regs,
                BNNameType::NoNameType,
                &mut pure,
            ))
        }
    }

    pub fn pointer<'a, A: Architecture, T: Into<Conf<&'a Type>>>(arch: &A, t: T) -> Ref<Self> {
        let mut is_const = Conf::new(false, min_confidence()).into();
        let mut is_volatile = Conf::new(false, min_confidence()).into();
        unsafe {
            Self::ref_from_raw(BNCreatePointerType(
                arch.as_ref().0,
                &t.into().into(),
                &mut is_const,
                &mut is_volatile,
                ReferenceType::PointerReferenceType,
            ))
        }
    }

    pub fn const_pointer<'a, A: Architecture, T: Into<Conf<&'a Type>>>(
        arch: &A,
        t: T,
    ) -> Ref<Self> {
        let mut is_const = Conf::new(true, max_confidence()).into();
        let mut is_volatile = Conf::new(false, min_confidence()).into();
        unsafe {
            Self::ref_from_raw(BNCreatePointerType(
                arch.as_ref().0,
                &t.into().into(),
                &mut is_const,
                &mut is_volatile,
                ReferenceType::PointerReferenceType,
            ))
        }
    }

    pub fn pointer_of_width<'a, T: Into<Conf<&'a Type>>>(
        t: T,
        size: usize,
        is_const: bool,
        is_volatile: bool,
        ref_type: Option<ReferenceType>,
    ) -> Ref<Self> {
        let mut is_const = Conf::new(is_const, max_confidence()).into();
        let mut is_volatile = Conf::new(is_volatile, max_confidence()).into();
        unsafe {
            Self::ref_from_raw(BNCreatePointerTypeOfWidth(
                size,
                &t.into().into(),
                &mut is_const,
                &mut is_volatile,
                ref_type.unwrap_or(ReferenceType::PointerReferenceType),
            ))
        }
    }

    pub fn pointer_with_options<'a, A: Architecture, T: Into<Conf<&'a Type>>>(
        arch: &A,
        t: T,
        is_const: bool,
        is_volatile: bool,
        ref_type: Option<ReferenceType>,
    ) -> Ref<Self> {
        let mut is_const = Conf::new(is_const, max_confidence()).into();
        let mut is_volatile = Conf::new(is_volatile, max_confidence()).into();
        unsafe {
            Self::ref_from_raw(BNCreatePointerType(
                arch.as_ref().0,
                &t.into().into(),
                &mut is_const,
                &mut is_volatile,
                ref_type.unwrap_or(ReferenceType::PointerReferenceType),
            ))
        }
    }

    pub fn generate_auto_demangled_type_id<S: BnStrCompatible>(name: S) -> BnString {
        let mut name = QualifiedName::from(name);
        unsafe { BnString::from_raw(BNGenerateAutoDemangledTypeId(&mut name.0)) }
    }
}

impl fmt::Display for Type {
    fn fmt(&self, f: &mut fmt::Formatter<'_>) -> fmt::Result {
        write!(f, "{}", unsafe {
            BnString::from_raw(BNGetTypeString(
                self.handle,
                ptr::null_mut(),
                BNTokenEscapingType::NoTokenEscapingType,
            ))
        })
    }
}

lazy_static! {
    static ref TYPE_DEBUG_BV: Mutex<Option<Ref<BinaryView>>> =
        Mutex::new(BinaryView::from_data(&FileMetadata::new(), &[]).ok());
}

impl fmt::Debug for Type {
    fn fmt(&self, f: &mut fmt::Formatter<'_>) -> fmt::Result {
        if let Ok(lock) = TYPE_DEBUG_BV.lock() {
            if let Some(bv) = &*lock {
                let container = unsafe { BNGetAnalysisTypeContainer(bv.handle) };

                let printer = if f.alternate() {
                    unsafe { BNGetTypePrinterByName(c"_DebugTypePrinter".as_ptr()) }
                } else {
                    unsafe { BNGetTypePrinterByName(c"CoreTypePrinter".as_ptr()) }
                };
                if printer.is_null() {
                    return Err(fmt::Error);
                }

                let mut name = QualifiedName::from("");

                let mut lines: *mut BNTypeDefinitionLine = null_mut();
                let mut count: usize = 0;

                unsafe {
                    BNGetTypePrinterTypeLines(
                        printer,
                        self.handle,
                        container,
                        &mut name.0,
                        64,
                        false,
                        BNTokenEscapingType::NoTokenEscapingType,
                        &mut lines,
                        &mut count,
                    )
                };
                unsafe {
                    BNFreeTypeContainer(container);
                }

                if lines.is_null() {
                    return Err(fmt::Error);
                }

                let line_slice: &[BNTypeDefinitionLine] =
                    unsafe { slice::from_raw_parts(lines, count) };

                for (i, line) in line_slice.iter().enumerate() {
                    if i > 0 {
                        writeln!(f)?;
                    }

                    let tokens: &[BNInstructionTextToken] =
                        unsafe { slice::from_raw_parts(line.tokens, line.count) };

                    for token in tokens {
                        let text: *const c_char = token.text;
                        let str = unsafe { CStr::from_ptr(text) };
                        write!(f, "{}", str.to_string_lossy())?;
                    }
                }

                unsafe {
                    BNFreeTypeDefinitionLineList(lines, count);
                }
                return Ok(());
            }
        }
        Err(fmt::Error)
    }
}

impl PartialEq for Type {
    fn eq(&self, other: &Self) -> bool {
        unsafe { BNTypesEqual(self.handle, other.handle) }
    }
}

impl Eq for Type {}

impl Hash for Type {
    fn hash<H: Hasher>(&self, state: &mut H) {
        self.handle.hash(state);
    }
}

unsafe impl Send for Type {}
unsafe impl Sync for Type {}

unsafe impl RefCountable for Type {
    unsafe fn inc_ref(handle: &Self) -> Ref<Self> {
        Self::ref_from_raw(BNNewTypeReference(handle.handle))
    }

    unsafe fn dec_ref(handle: &Self) {
        BNFreeType(handle.handle);
    }
}

impl ToOwned for Type {
    type Owned = Ref<Self>;

    fn to_owned(&self) -> Self::Owned {
        unsafe { RefCountable::inc_ref(self) }
    }
}

// NOTE ConfTypeList never exists by itself, it's always part of other struct,
// like TypeFieldReferenceTypeInfo
pub struct ConfTypeList<'a>(core::marker::PhantomData<&'a ()>);
impl<'a> CoreArrayProvider for ConfTypeList<'a> {
    type Raw = BNTypeWithConfidence;
    type Context = core::marker::PhantomData<&'a ()>;
    type Wrapped<'b> = Conf<Ref<Type>> where 'a: 'b;
}

unsafe impl CoreArrayProviderInner for ConfTypeList<'_> {
    unsafe fn free(_raw: *mut Self::Raw, _count: usize, _context: &Self::Context) {}

    unsafe fn wrap_raw<'a>(raw: &'a Self::Raw, _context: &'a Self::Context) -> Self::Wrapped<'a> {
        Conf::new(Type::from_raw(raw.type_).to_owned(), raw.confidence)
    }
}

pub struct ComponentReferencedTypes;
impl CoreArrayProvider for ComponentReferencedTypes {
<<<<<<< HEAD
    type Raw= *mut BNType;
    type Context=  ();
=======
    type Raw = *mut BNType;
    type Context = ();
>>>>>>> d5c679d3
    type Wrapped<'a> = &'a Type;
}

unsafe impl CoreArrayProviderInner for ComponentReferencedTypes {
    unsafe fn free(raw: *mut Self::Raw, count: usize, _context: &Self::Context) {
        BNComponentFreeReferencedTypes(raw, count)
    }

    unsafe fn wrap_raw<'a>(raw: &'a Self::Raw, _context: &'a Self::Context) -> Self::Wrapped<'a> {
        // SAFETY: BNType and Type are trasparent
        core::mem::transmute(raw)
    }
}

///////////////////////
// FunctionParameter

#[derive(Clone, Debug)]
pub struct FunctionParameter {
    pub t: Conf<Ref<Type>>,
    pub name: String,
    pub location: Option<Variable>,
}

impl FunctionParameter {
    pub fn new<T: Into<Conf<Ref<Type>>>>(t: T, name: String, location: Option<Variable>) -> Self {
        Self {
            t: t.into(),
            name,
            location,
        }
    }

    pub(crate) fn from_raw(member: BNFunctionParameter) -> Self {
        let name = if member.name.is_null() {
            if member.location.type_ == BNVariableSourceType::RegisterVariableSourceType {
                format!("reg_{}", member.location.storage)
            } else if member.location.type_ == BNVariableSourceType::StackVariableSourceType {
                format!("arg_{}", member.location.storage)
            } else {
                String::new()
            }
        } else {
            unsafe { CStr::from_ptr(member.name) }
                .to_str()
                .unwrap()
                .to_owned()
        };

        Self {
            t: Conf::new(
                unsafe { Type::ref_from_raw(BNNewTypeReference(member.type_)) },
                member.typeConfidence,
            ),
            name,
            location: if member.defaultLocation {
                None
            } else {
                Some(unsafe { Variable::from_raw(member.location) })
            },
        }
    }
}

//////////////
// Variable

#[derive(Clone, Copy, Debug, Hash, Eq, PartialEq)]
pub struct Variable {
    pub t: BNVariableSourceType,
    pub index: u32,
    pub storage: i64,
}

impl Variable {
    pub fn new(t: BNVariableSourceType, index: u32, storage: i64) -> Self {
        Self { t, index, storage }
    }

    pub(crate) unsafe fn from_raw(var: BNVariable) -> Self {
        Self {
            t: var.type_,
            index: var.index,
            storage: var.storage,
        }
    }
    pub(crate) unsafe fn from_identifier(var: u64) -> Self {
        Self::from_raw(unsafe { BNFromVariableIdentifier(var) })
    }

    pub(crate) fn raw(&self) -> BNVariable {
        BNVariable {
            type_: self.t,
            index: self.index,
            storage: self.storage,
        }
    }

    /// A UID for a variable within a function.
    pub fn identifier(&self) -> u64 {
        unsafe { BNToVariableIdentifier(&self.raw()) }
    }
}

impl CoreArrayProvider for Variable {
    type Raw = BNVariable;
    type Context = ();
    type Wrapped<'a> = Self;
}

unsafe impl CoreArrayProviderInner for Variable {
    unsafe fn free(raw: *mut Self::Raw, _count: usize, _context: &Self::Context) {
        BNFreeVariableList(raw)
    }
    unsafe fn wrap_raw<'a>(raw: &'a Self::Raw, _context: &'a Self::Context) -> Self::Wrapped<'a> {
        Variable::from_raw(*raw)
    }
}

// Name, Variable and Type
impl CoreArrayProvider for (&str, Variable, &Type) {
    type Raw = BNVariableNameAndType;
    type Context = ();
    type Wrapped<'a> = (&'a str, Variable, &'a Type) where Self: 'a;
}

unsafe impl CoreArrayProviderInner for (&str, Variable, &Type) {
    unsafe fn free(raw: *mut Self::Raw, count: usize, _context: &Self::Context) {
        BNFreeVariableNameAndTypeList(raw, count)
    }
    unsafe fn wrap_raw<'a>(
        raw: &'a Self::Raw,
        _context: &'a Self::Context,
    ) -> (&'a str, Variable, &'a Type) {
        let name = CStr::from_ptr(raw.name).to_str().unwrap();
        let var = Variable::from_raw(raw.var);
        let var_type = core::mem::transmute(&raw.type_);
        (name, var, var_type)
    }
}

//////////////
// SSAVariable

#[derive(Clone, Copy, Debug, Hash, Eq, PartialEq)]
pub struct SSAVariable {
    pub variable: Variable,
    pub version: usize,
}

impl SSAVariable {
    pub fn new(variable: Variable, version: usize) -> Self {
        Self { variable, version }
    }
}

impl CoreArrayProvider for SSAVariable {
    type Raw = usize;
    type Context = Variable;
    type Wrapped<'a> = Self;
}

unsafe impl CoreArrayProviderInner for SSAVariable {
    unsafe fn free(raw: *mut Self::Raw, _count: usize, _context: &Self::Context) {
        BNFreeILInstructionList(raw)
    }

    unsafe fn wrap_raw<'a>(raw: &'a Self::Raw, context: &'a Self::Context) -> Self::Wrapped<'a> {
        SSAVariable::new(*context, *raw)
    }
}

pub struct MediumLevelILSSAVariable;
impl CoreArrayProvider for MediumLevelILSSAVariable {
    type Raw = BNVariable;
    type Context = Ref<MediumLevelILFunction>;
    type Wrapped<'a> = Array<SSAVariable>;
}

unsafe impl CoreArrayProviderInner for MediumLevelILSSAVariable {
    unsafe fn free(raw: *mut Self::Raw, _count: usize, _context: &Self::Context) {
        BNFreeVariableList(raw)
    }

    unsafe fn wrap_raw<'a>(raw: &'a Self::Raw, context: &'a Self::Context) -> Self::Wrapped<'a> {
        let mut count = 0;
        let versions =
            unsafe { BNGetMediumLevelILVariableSSAVersions(context.handle, raw, &mut count) };
        Array::new(versions, count, Variable::from_raw(*raw))
    }
}

pub struct HighLevelILSSAVariable;
impl CoreArrayProvider for HighLevelILSSAVariable {
    type Raw = BNVariable;
    type Context = Ref<HighLevelILFunction>;
    type Wrapped<'a> = Array<SSAVariable>;
}

unsafe impl CoreArrayProviderInner for HighLevelILSSAVariable {
    unsafe fn free(raw: *mut Self::Raw, _count: usize, _context: &Self::Context) {
        BNFreeVariableList(raw)
    }

    unsafe fn wrap_raw<'a>(raw: &'a Self::Raw, context: &'a Self::Context) -> Self::Wrapped<'a> {
        let mut count = 0;
        let versions =
            unsafe { BNGetHighLevelILVariableSSAVersions(context.handle, raw, &mut count) };
        Array::new(versions, count, Variable::from_raw(*raw))
    }
}

///////////////
// NamedVariable

#[derive(Clone, Debug, Hash, Eq, PartialEq)]
pub struct NamedTypedVariable {
    pub name: String,
    pub ty: Conf<Ref<Type>>,
    pub var: Variable,
    pub auto_defined: bool,
}

impl NamedTypedVariable {
    pub fn new(var: Variable, name: String, ty: Conf<Ref<Type>>, auto_defined: bool) -> Self {
        Self {
            name,
            ty,
            var,
            auto_defined,
        }
    }

    pub(crate) unsafe fn from_raw(var: &BNVariableNameAndType) -> Self {
        Self {
            var: Variable::from_raw(var.var),
            auto_defined: var.autoDefined,
            name: CStr::from_ptr(var.name).to_str().unwrap().to_string(),
            ty: Conf::new(Type::ref_from_raw(var.type_), var.typeConfidence),
        }
    }

    pub fn name(&self) -> &str {
        &self.name
    }

    pub fn var(&self) -> Variable {
        self.var
    }

    pub fn auto_defined(&self) -> bool {
        self.auto_defined
    }

    pub fn type_confidence(&self) -> u8 {
        self.ty.confidence
    }

    pub fn var_type(&self) -> Ref<Type> {
        self.ty.contents.clone()
    }
}

impl CoreArrayProvider for NamedTypedVariable {
    type Raw = BNVariableNameAndType;
    type Context = ();
    type Wrapped<'a> = Guard<'a, NamedTypedVariable>;
}

unsafe impl CoreArrayProviderInner for NamedTypedVariable {
    unsafe fn free(raw: *mut Self::Raw, count: usize, _context: &Self::Context) {
        BNFreeVariableNameAndTypeList(raw, count)
    }
    unsafe fn wrap_raw<'a>(raw: &'a Self::Raw, _context: &'a Self::Context) -> Self::Wrapped<'a> {
        unsafe { Guard::new(NamedTypedVariable::from_raw(raw), raw) }
    }
}

////////////////////////
// EnumerationBuilder

#[derive(Debug, Clone)]
pub struct EnumerationMember {
    pub name: String,
    pub value: u64,
    pub is_default: bool,
}

impl EnumerationMember {
    pub fn new(name: String, value: u64, is_default: bool) -> Self {
        Self {
            name,
            value,
            is_default,
        }
    }

    pub(crate) unsafe fn from_raw(member: BNEnumerationMember) -> Self {
        Self {
            name: raw_to_string(member.name).unwrap(),
            value: member.value,
            is_default: member.isDefault,
        }
    }
}

#[derive(PartialEq, Eq, Hash)]
pub struct EnumerationBuilder {
    pub(crate) handle: *mut BNEnumerationBuilder,
}

impl EnumerationBuilder {
    pub fn new() -> Self {
        Self {
            handle: unsafe { BNCreateEnumerationBuilder() },
        }
    }

    pub(crate) unsafe fn from_raw(handle: *mut BNEnumerationBuilder) -> Self {
        Self { handle }
    }

    pub fn finalize(&self) -> Ref<Enumeration> {
        unsafe { Enumeration::ref_from_raw(BNFinalizeEnumerationBuilder(self.handle)) }
    }

    pub fn append<S: BnStrCompatible>(&self, name: S) -> &Self {
        let name = name.into_bytes_with_nul();
        unsafe {
            BNAddEnumerationBuilderMember(self.handle, name.as_ref().as_ptr() as _);
        }
        self
    }

    pub fn insert<S: BnStrCompatible>(&self, name: S, value: u64) -> &Self {
        let name = name.into_bytes_with_nul();
        unsafe {
            BNAddEnumerationBuilderMemberWithValue(self.handle, name.as_ref().as_ptr() as _, value);
        }
        self
    }

    pub fn replace<S: BnStrCompatible>(&self, id: usize, name: S, value: u64) -> &Self {
        let name = name.into_bytes_with_nul();
        unsafe {
            BNReplaceEnumerationBuilderMember(self.handle, id, name.as_ref().as_ptr() as _, value);
        }
        self
    }

    pub fn remove(&self, id: usize) -> &Self {
        unsafe {
            BNRemoveEnumerationBuilderMember(self.handle, id);
        }

        self
    }

    pub fn members(&self) -> Vec<EnumerationMember> {
        unsafe {
            let mut count = 0;
            let members_raw = BNGetEnumerationBuilderMembers(self.handle, &mut count);
            let members: &[BNEnumerationMember] = slice::from_raw_parts(members_raw, count);

            let result = (0..count)
                .map(|i| EnumerationMember::from_raw(members[i]))
                .collect();

            BNFreeEnumerationMemberList(members_raw, count);

            result
        }
    }
}

impl Default for EnumerationBuilder {
    fn default() -> Self {
        Self::new()
    }
}

impl From<&Enumeration> for EnumerationBuilder {
    fn from(enumeration: &Enumeration) -> Self {
        unsafe {
            Self::from_raw(BNCreateEnumerationBuilderFromEnumeration(
                enumeration.handle,
            ))
        }
    }
}

impl Drop for EnumerationBuilder {
    fn drop(&mut self) {
        unsafe { BNFreeEnumerationBuilder(self.handle) };
    }
}

/////////////////
// Enumeration

#[derive(PartialEq, Eq, Hash)]
pub struct Enumeration {
    pub(crate) handle: *mut BNEnumeration,
}

impl Enumeration {
    pub(crate) unsafe fn ref_from_raw(handle: *mut BNEnumeration) -> Ref<Self> {
        debug_assert!(!handle.is_null());
        Ref::new(Self { handle })
    }

    pub fn builder() -> EnumerationBuilder {
        EnumerationBuilder::new()
    }

    pub fn members(&self) -> Vec<EnumerationMember> {
        unsafe {
            let mut count = 0;
            let members_raw = BNGetEnumerationMembers(self.handle, &mut count);
            let members: &[BNEnumerationMember] = slice::from_raw_parts(members_raw, count);

            let result = (0..count)
                .map(|i| EnumerationMember::from_raw(members[i]))
                .collect();

            BNFreeEnumerationMemberList(members_raw, count);

            result
        }
    }
}

unsafe impl RefCountable for Enumeration {
    unsafe fn inc_ref(handle: &Self) -> Ref<Self> {
        Self::ref_from_raw(BNNewEnumerationReference(handle.handle))
    }

    unsafe fn dec_ref(handle: &Self) {
        BNFreeEnumeration(handle.handle);
    }
}

impl ToOwned for Enumeration {
    type Owned = Ref<Self>;

    fn to_owned(&self) -> Self::Owned {
        unsafe { RefCountable::inc_ref(self) }
    }
}

//////////////////////
// StructureBuilder

pub type StructureType = BNStructureVariant;

#[derive(PartialEq, Eq, Hash)]
pub struct StructureBuilder {
    pub(crate) handle: *mut BNStructureBuilder,
}

/// ```no_run
/// // Includes
/// # use binaryninja::binaryview::BinaryViewExt;
/// use binaryninja::types::{Structure, StructureBuilder, Type, MemberAccess, MemberScope};
///
/// // Define struct, set size (in bytes)
/// let mut my_custom_struct = StructureBuilder::new();
/// let field_1 = Type::named_int(5, false, "my_weird_int_type");
/// let field_2 = Type::int(4, false);
/// let field_3 = Type::int(8, false);
///
/// // Assign those fields
/// my_custom_struct.insert(&field_1, "field_1", 0, false, MemberAccess::PublicAccess, MemberScope::NoScope);
/// my_custom_struct.insert(&field_2, "field_2", 5, false, MemberAccess::PublicAccess, MemberScope::NoScope);
/// my_custom_struct.insert(&field_3, "field_3", 9, false, MemberAccess::PublicAccess, MemberScope::NoScope);
/// my_custom_struct.append(&field_1, "field_4", MemberAccess::PublicAccess, MemberScope::NoScope);
///
/// // Convert structure to type
/// let my_custom_structure_type = Type::structure(&my_custom_struct.finalize());
///
/// // Add the struct to the binary view to use in analysis
/// let bv = binaryninja::load("example").unwrap();
/// bv.define_user_type("my_custom_struct", &my_custom_structure_type);
/// ```
impl StructureBuilder {
    pub fn new() -> Self {
        Self {
            handle: unsafe { BNCreateStructureBuilder() },
        }
    }

    pub(crate) unsafe fn from_raw(handle: *mut BNStructureBuilder) -> Self {
        debug_assert!(!handle.is_null());
        Self { handle }
    }

    // Chainable terminal
    pub fn finalize(&self) -> Ref<Structure> {
        unsafe { Structure::ref_from_raw(BNFinalizeStructureBuilder(self.handle)) }
    }

    // Chainable builders/setters

    pub fn set_width(&self, width: u64) -> &Self {
        unsafe {
            BNSetStructureBuilderWidth(self.handle, width);
        }

        self
    }

    pub fn set_alignment(&self, alignment: usize) -> &Self {
        unsafe {
            BNSetStructureBuilderAlignment(self.handle, alignment);
        }

        self
    }

    pub fn set_packed(&self, packed: bool) -> &Self {
        unsafe {
            BNSetStructureBuilderPacked(self.handle, packed);
        }

        self
    }

    pub fn set_structure_type(&self, t: StructureType) -> &Self {
        unsafe { BNSetStructureBuilderType(self.handle, t) };
        self
    }

    pub fn set_pointer_offset(&self, offset: i64) -> &Self {
        unsafe { BNSetStructureBuilderPointerOffset(self.handle, offset) };
        self
    }

    pub fn set_propagates_data_var_refs(&self, does: bool) -> &Self {
        unsafe { BNSetStructureBuilderPropagatesDataVariableReferences(self.handle, does) };
        self
    }

    pub fn set_base_structures(&self, bases: Vec<BaseStructure>) -> &Self {
        let mut bases_api = vec![];
        for base in bases {
            bases_api.push(BNBaseStructure {
                type_: base.ty.handle,
                offset: base.offset,
                width: base.width,
            });
        }

        unsafe {
            BNSetBaseStructuresForStructureBuilder(
                self.handle,
                bases_api.as_mut_ptr(),
                bases_api.len(),
            )
        };

        self
    }

    pub fn append<'a, S: BnStrCompatible, T: Into<Conf<&'a Type>>>(
        &self,
        t: T,
        name: S,
        access: MemberAccess,
        scope: MemberScope,
    ) -> &Self {
        let name = name.into_bytes_with_nul();
        unsafe {
            BNAddStructureBuilderMember(
                self.handle,
                &t.into().into(),
                name.as_ref().as_ptr() as _,
                access,
                scope,
            );
        }

        self
    }

    pub fn insert_member(&self, member: &StructureMember, overwrite_existing: bool) -> &Self {
        let ty = member.ty.clone();
        self.insert(
            ty.as_ref(),
            member.name.clone(),
            member.offset,
            overwrite_existing,
            member.access,
            member.scope,
        );
        self
    }

    pub fn insert<'a, S: BnStrCompatible, T: Into<Conf<&'a Type>>>(
        &self,
        t: T,
        name: S,
        offset: u64,
        overwrite_existing: bool,
        access: MemberAccess,
        scope: MemberScope,
    ) -> &Self {
        let name = name.into_bytes_with_nul();
        unsafe {
            BNAddStructureBuilderMemberAtOffset(
                self.handle,
                &t.into().into(),
                name.as_ref().as_ptr() as _,
                offset,
                overwrite_existing,
                access,
                scope,
            );
        }

        self
    }

    pub fn with_members<'a, S: BnStrCompatible, T: Into<Conf<&'a Type>>>(
        &self,
        members: impl IntoIterator<Item = (T, S)>,
    ) -> &Self {
        for (t, name) in members {
            self.append(t, name, MemberAccess::NoAccess, MemberScope::NoScope);
        }
        self
    }

    // Getters

    pub fn width(&self) -> u64 {
        unsafe { BNGetStructureBuilderWidth(self.handle) }
    }

    pub fn alignment(&self) -> usize {
        unsafe { BNGetStructureBuilderAlignment(self.handle) }
    }

    pub fn packed(&self) -> bool {
        unsafe { BNIsStructureBuilderPacked(self.handle) }
    }

    pub fn structure_type(&self) -> StructureType {
        unsafe { BNGetStructureBuilderType(self.handle) }
    }

    pub fn pointer_offset(&self) -> i64 {
        unsafe { BNGetStructureBuilderPointerOffset(self.handle) }
    }

    pub fn propagates_data_var_refs(&self) -> bool {
        unsafe { BNStructureBuilderPropagatesDataVariableReferences(self.handle) }
    }

    pub fn base_structures(&self) -> Result<Vec<BaseStructure>> {
        let mut count = 0usize;
        let bases = unsafe { BNGetBaseStructuresForStructureBuilder(self.handle, &mut count) };
        if bases.is_null() {
            Err(())
        } else {
            let bases_slice = unsafe { slice::from_raw_parts_mut(bases, count) };

            let result = bases_slice
                .iter()
                .map(|base| unsafe { BaseStructure::from_raw(*base) })
                .collect::<Vec<_>>();

            unsafe {
                BNFreeBaseStructureList(bases, count);
            }

            Ok(result)
        }
    }

    pub fn members(&self) -> Array<StructureMember> {
        let mut count = 0;
        let members_raw = unsafe { BNGetStructureBuilderMembers(self.handle, &mut count) };
        unsafe { Array::new(members_raw, count, ()) }
    }

    pub fn index_by_name(&self, name: &str) -> Option<usize> {
        self.members().iter().position(|member| member.name == name)
    }

    pub fn index_by_offset(&self, offset: u64) -> Option<usize> {
        self.members()
            .iter()
            .position(|member| member.offset == offset)
    }

    // Setters

    pub fn clear_members(&self) {
        let len = self.members().len();
        for idx in (0..len).rev() {
            self.remove(idx)
        }
    }

    pub fn add_members<'a>(&self, members: impl IntoIterator<Item = &'a StructureMember>) {
        for member in members {
            self.append(&member.ty, &member.name, member.access, member.scope);
        }
    }

    pub fn set_members<'a>(&self, members: impl IntoIterator<Item = &'a StructureMember>) {
        self.clear_members();
        self.add_members(members);
    }

    pub fn remove(&self, index: usize) {
        unsafe { BNRemoveStructureBuilderMember(self.handle, index) }
    }

    pub fn replace(&self, index: usize, type_: Conf<&Type>, name: &str, overwrite: bool) {
        let name = name.into_bytes_with_nul();
        let name_ptr = name.as_ptr() as *const _;

        let raw_type_ = BNTypeWithConfidence {
            type_: type_.contents as *const Type as *mut _,
            confidence: type_.confidence,
        };
        unsafe {
            BNReplaceStructureBuilderMember(self.handle, index, &raw_type_, name_ptr, overwrite)
        }
    }
}

impl From<&Structure> for StructureBuilder {
    fn from(structure: &Structure) -> StructureBuilder {
        unsafe { Self::from_raw(BNCreateStructureBuilderFromStructure(structure.handle)) }
    }
}

impl From<Vec<StructureMember>> for StructureBuilder {
    fn from(members: Vec<StructureMember>) -> StructureBuilder {
        let builder = StructureBuilder::new();
        for m in members {
            builder.insert_member(&m, false);
        }
        builder
    }
}

impl Debug for StructureBuilder {
    fn fmt(&self, f: &mut Formatter<'_>) -> fmt::Result {
        write!(f, "StructureBuilder {{ ... }}")
    }
}

impl Drop for StructureBuilder {
    fn drop(&mut self) {
        unsafe { BNFreeStructureBuilder(self.handle) };
    }
}

impl Default for StructureBuilder {
    fn default() -> Self {
        Self::new()
    }
}

///////////////
// Structure

#[derive(PartialEq, Eq, Hash)]
pub struct Structure {
    pub(crate) handle: *mut BNStructure,
}

impl Structure {
    unsafe fn from_raw(handle: *mut BNStructure) -> Self {
        debug_assert!(!handle.is_null());
        Self { handle }
    }

    pub(crate) unsafe fn ref_from_raw(handle: *mut BNStructure) -> Ref<Self> {
        debug_assert!(!handle.is_null());
        Ref::new(Self { handle })
    }

    pub fn builder() -> StructureBuilder {
        StructureBuilder::new()
    }

    pub fn width(&self) -> u64 {
        unsafe { BNGetStructureWidth(self.handle) }
    }

    pub fn structure_type(&self) -> StructureType {
        unsafe { BNGetStructureType(self.handle) }
    }

    pub fn members(&self) -> Result<Vec<StructureMember>> {
        unsafe {
            let mut count = 0;
            let members_raw: *mut BNStructureMember =
                BNGetStructureMembers(self.handle, &mut count);
            if members_raw.is_null() {
                return Err(());
            }
            let members = slice::from_raw_parts(members_raw, count);

            let result = (0..count)
                .map(|i| StructureMember::from_raw(members[i]))
                .collect();

            BNFreeStructureMemberList(members_raw, count);

            Ok(result)
        }
    }

    pub fn base_structures(&self) -> Result<Vec<BaseStructure>> {
        let mut count = 0usize;
        let bases = unsafe { BNGetBaseStructuresForStructure(self.handle, &mut count) };
        if bases.is_null() {
            Err(())
        } else {
            let bases_slice = unsafe { slice::from_raw_parts_mut(bases, count) };

            let result = bases_slice
                .iter()
                .map(|base| unsafe { BaseStructure::from_raw(*base) })
                .collect::<Vec<_>>();

            unsafe {
                BNFreeBaseStructureList(bases, count);
            }

            Ok(result)
        }
    }

    // TODO : The other methods in the python version (alignment, packed, type, members, remove, replace, etc)
}

impl Debug for Structure {
    fn fmt(&self, f: &mut Formatter<'_>) -> fmt::Result {
        write!(f, "Structure {{")?;
        if let Ok(members) = self.members() {
            for member in members {
                write!(f, " {:?}", member)?;
            }
        }
        write!(f, "}}")
    }
}

unsafe impl RefCountable for Structure {
    unsafe fn inc_ref(handle: &Self) -> Ref<Self> {
        Ref::new(Self::from_raw(BNNewStructureReference(handle.handle)))
    }

    unsafe fn dec_ref(handle: &Self) {
        BNFreeStructure(handle.handle);
    }
}

impl ToOwned for Structure {
    type Owned = Ref<Self>;

    fn to_owned(&self) -> Self::Owned {
        unsafe { RefCountable::inc_ref(self) }
    }
}

#[derive(Debug, Clone)]
pub struct StructureMember {
    pub ty: Conf<Ref<Type>>,
    pub name: String,
    pub offset: u64,
    pub access: MemberAccess,
    pub scope: MemberScope,
}

impl StructureMember {
    pub fn new(
        ty: Conf<Ref<Type>>,
        name: String,
        offset: u64,
        access: MemberAccess,
        scope: MemberScope,
    ) -> Self {
        Self {
            ty,
            name,
            offset,
            access,
            scope,
        }
    }

    pub(crate) unsafe fn from_raw(handle: BNStructureMember) -> Self {
        Self {
            ty: Conf::new(
                RefCountable::inc_ref(&Type::from_raw(handle.type_)),
                handle.typeConfidence,
            ),
            name: CStr::from_ptr(handle.name).to_string_lossy().to_string(),
            offset: handle.offset,
            access: handle.access,
            scope: handle.scope,
        }
    }
}

impl CoreArrayProvider for StructureMember {
    type Raw = BNStructureMember;
    type Context = ();
    type Wrapped<'a> = Guard<'a, StructureMember>;
}

unsafe impl CoreArrayProviderInner for StructureMember {
    unsafe fn free(raw: *mut Self::Raw, count: usize, _context: &Self::Context) {
        BNFreeStructureMemberList(raw, count)
    }
    unsafe fn wrap_raw<'a>(raw: &'a Self::Raw, _context: &'a Self::Context) -> Self::Wrapped<'a> {
        Guard::new(StructureMember::from_raw(*raw), &())
    }
}

#[derive(Debug, Clone)]
pub struct InheritedStructureMember {
    pub base: Ref<NamedTypeReference>,
    pub base_offset: u64,
    pub member: StructureMember,
    pub member_index: usize,
}

impl InheritedStructureMember {
    pub fn new(
        base: Ref<NamedTypeReference>,
        base_offset: u64,
        member: StructureMember,
        member_index: usize,
    ) -> Self {
        Self {
            base,
            base_offset,
            member,
            member_index,
        }
    }

    // pub(crate) unsafe fn from_raw(handle: BNInheritedStructureMember) -> Self {
    //     Self {
    //         base: RefCountable::inc_ref(&NamedTypeReference::from_raw(handle.base)),
    //         base_offset: handle.baseOffset,
    //         member: StructureMember::from_raw(handle.member),
    //         member_index: handle.memberIndex,
    //     }
    // }
}

#[derive(Debug, Clone)]
pub struct BaseStructure {
    pub ty: Ref<NamedTypeReference>,
    pub offset: u64,
    pub width: u64,
}

impl BaseStructure {
    pub fn new(ty: Ref<NamedTypeReference>, offset: u64, width: u64) -> Self {
        Self { ty, offset, width }
    }

    pub(crate) unsafe fn from_raw(handle: BNBaseStructure) -> Self {
        Self {
            ty: RefCountable::inc_ref(&NamedTypeReference::from_raw(handle.type_)),
            offset: handle.offset,
            width: handle.width,
        }
    }
}

////////////////////////
// NamedTypeReference

#[derive(PartialEq, Eq, Hash)]
pub struct NamedTypeReference {
    pub(crate) handle: *mut BNNamedTypeReference,
}

impl NamedTypeReference {
    pub(crate) unsafe fn from_raw(handle: *mut BNNamedTypeReference) -> Self {
        debug_assert!(!handle.is_null());

        Self { handle }
    }

    pub(crate) unsafe fn ref_from_raw(handle: *mut BNNamedTypeReference) -> Ref<Self> {
        debug_assert!(!handle.is_null());
        Ref::new(Self { handle })
    }

    /// Create an NTR to a type that did not come directly from a BinaryView's types list.
    /// That is to say, if you're referencing a new type you're GOING to add, use this.
    /// You should not assign type ids yourself, that is the responsibility of the BinaryView
    /// implementation after your types have been added. Just make sure the names match up and
    /// the core will do the id stuff for you.
    pub fn new(type_class: NamedTypeReferenceClass, mut name: QualifiedName) -> Ref<Self> {
        unsafe {
            RefCountable::inc_ref(&Self {
                handle: BNCreateNamedType(type_class, ptr::null() as *const _, &mut name.0),
            })
        }
    }

    /// Create an NTR to a type with an existing type id, which generally means it came directly
    /// from a BinaryView's types list and its id was looked up using `BinaryView::get_type_id`.
    /// You should not assign type ids yourself: if you use this to reference a type you are going
    /// to create but have not yet created, you may run into problems when giving your types to
    /// a BinaryView.
    pub fn new_with_id<S: BnStrCompatible>(
        type_class: NamedTypeReferenceClass,
        type_id: S,
        mut name: QualifiedName,
    ) -> Ref<Self> {
        let type_id = type_id.into_bytes_with_nul();

        unsafe {
            RefCountable::inc_ref(&Self {
                handle: BNCreateNamedType(type_class, type_id.as_ref().as_ptr() as _, &mut name.0),
            })
        }
    }

    pub fn name(&self) -> QualifiedName {
        let named_ref: BNQualifiedName = unsafe { BNGetTypeReferenceName(self.handle) };
        QualifiedName(named_ref)
    }

    pub fn id(&self) -> BnString {
        unsafe { BnString::from_raw(BNGetTypeReferenceId(self.handle)) }
    }

    pub fn class(&self) -> NamedTypeReferenceClass {
        unsafe { BNGetTypeReferenceClass(self.handle) }
    }

    fn target_helper(&self, bv: &BinaryView, visited: &mut HashSet<BnString>) -> Option<Ref<Type>> {
        // TODO : This is a clippy bug (#10088, I think); remove after we upgrade past 2022-12-12
        #[allow(clippy::manual_filter)]
        if let Some(t) = bv.get_type_by_id(self.id()) {
            if t.type_class() != TypeClass::NamedTypeReferenceClass {
                Some(t)
            } else {
                let t = t.get_named_type_reference().unwrap();
                if visited.contains(&t.id()) {
                    error!("Can't get target for recursively defined type!");
                    None
                } else {
                    visited.insert(t.id());
                    t.target_helper(bv, visited)
                }
            }
        } else {
            None
        }
    }

    pub fn target(&self, bv: &BinaryView) -> Option<Ref<Type>> {
        //! Returns the type referenced by this named type reference
        self.target_helper(bv, &mut HashSet::new())
    }
}

impl ToOwned for NamedTypeReference {
    type Owned = Ref<Self>;

    fn to_owned(&self) -> Self::Owned {
        unsafe { RefCountable::inc_ref(self) }
    }
}

unsafe impl RefCountable for NamedTypeReference {
    unsafe fn inc_ref(handle: &Self) -> Ref<Self> {
        Self::ref_from_raw(BNNewNamedTypeReference(handle.handle))
    }

    unsafe fn dec_ref(handle: &Self) {
        BNFreeNamedTypeReference(handle.handle)
    }
}

impl Debug for NamedTypeReference {
    fn fmt(&self, f: &mut Formatter<'_>) -> fmt::Result {
        write!(f, "{} (id: {})", self.name(), self.id())
    }
}

///////////////////
// QualifiedName

#[repr(transparent)]
pub struct QualifiedName(pub(crate) BNQualifiedName);

impl QualifiedName {
    // TODO : I think this is bad
    pub fn string(&self) -> String {
        unsafe {
            slice::from_raw_parts(self.0.name, self.0.nameCount)
                .iter()
                .map(|c| CStr::from_ptr(*c).to_string_lossy())
                .collect::<Vec<_>>()
                .join("::")
        }
    }

    pub fn join(&self) -> Cow<str> {
        let join: *mut c_char = self.0.join;
        unsafe { CStr::from_ptr(join) }.to_string_lossy()
    }

    pub fn strings(&self) -> Vec<Cow<str>> {
        let names: *mut *mut c_char = self.0.name;
        unsafe {
            slice::from_raw_parts(names, self.0.nameCount)
                .iter()
                .map(|name| CStr::from_ptr(*name).to_string_lossy())
                .collect::<Vec<_>>()
        }
    }

    pub fn len(&self) -> usize {
        self.0.nameCount
    }

    pub fn is_empty(&self) -> bool {
        self.0.nameCount == 0
    }
}

impl<S: BnStrCompatible> From<S> for QualifiedName {
    fn from(name: S) -> Self {
        let join = BnString::new("::");
        let name = name.into_bytes_with_nul();
        let mut list = vec![name.as_ref().as_ptr() as *const _];

        QualifiedName(BNQualifiedName {
            name: unsafe { BNAllocStringList(list.as_mut_ptr(), 1) },
            join: join.into_raw(),
            nameCount: 1,
        })
    }
}

impl<S: BnStrCompatible> From<Vec<S>> for QualifiedName {
    fn from(names: Vec<S>) -> Self {
        let join = BnString::new("::");
        let names = names
            .into_iter()
            .map(|n| n.into_bytes_with_nul())
            .collect::<Vec<_>>();
        let mut list = names
            .iter()
            .map(|n| n.as_ref().as_ptr() as *const _)
            .collect::<Vec<_>>();

        QualifiedName(BNQualifiedName {
            name: unsafe { BNAllocStringList(list.as_mut_ptr(), list.len()) },
            join: join.into_raw(),
            nameCount: list.len(),
        })
    }
}

impl Clone for QualifiedName {
    fn clone(&self) -> Self {
        let strings = self.strings();
        let name = Self::from(strings.iter().collect::<Vec<&Cow<str>>>());
        name
    }
}

impl Hash for QualifiedName {
    fn hash<H: Hasher>(&self, state: &mut H) {
        self.join().hash(state);
        self.strings().hash(state);
    }
}

impl Debug for QualifiedName {
    fn fmt(&self, f: &mut Formatter<'_>) -> fmt::Result {
        write!(f, "{}", self.string())
    }
}

impl Display for QualifiedName {
    fn fmt(&self, f: &mut Formatter<'_>) -> fmt::Result {
        write!(f, "{}", self.string())
    }
}

impl PartialEq for QualifiedName {
    fn eq(&self, other: &Self) -> bool {
        self.strings() == other.strings()
    }
}

impl Eq for QualifiedName {}

impl Drop for QualifiedName {
    fn drop(&mut self) {
        unsafe {
            BNFreeQualifiedName(&mut self.0);
        }
    }
}

impl CoreArrayProvider for QualifiedName {
    type Raw = BNQualifiedName;
    type Context = ();
    type Wrapped<'a> = &'a QualifiedName;
}
unsafe impl CoreArrayProviderInner for QualifiedName {
    unsafe fn free(raw: *mut Self::Raw, count: usize, _context: &Self::Context) {
        BNFreeTypeNameList(raw, count);
    }
    unsafe fn wrap_raw<'a>(raw: &'a Self::Raw, _context: &'a Self::Context) -> Self::Wrapped<'a> {
        mem::transmute(raw)
    }
}

//////////////////////////
// QualifiedNameAndType

#[repr(transparent)]
pub struct QualifiedNameAndType(pub(crate) BNQualifiedNameAndType);

impl QualifiedNameAndType {
    pub fn name(&self) -> &QualifiedName {
        unsafe { mem::transmute(&self.0.name) }
    }

    pub fn type_object(&self) -> Guard<Type> {
        unsafe { Guard::new(Type::from_raw(self.0.type_), self) }
    }
}

impl Drop for QualifiedNameAndType {
    fn drop(&mut self) {
        unsafe {
            BNFreeQualifiedNameAndType(&mut self.0);
        }
    }
}

impl CoreArrayProvider for QualifiedNameAndType {
    type Raw = BNQualifiedNameAndType;
    type Context = ();
    type Wrapped<'a> = &'a QualifiedNameAndType;
}
unsafe impl CoreArrayProviderInner for QualifiedNameAndType {
    unsafe fn free(raw: *mut Self::Raw, count: usize, _context: &Self::Context) {
        BNFreeTypeAndNameList(raw, count);
    }
    unsafe fn wrap_raw<'a>(raw: &'a Self::Raw, _context: &'a Self::Context) -> Self::Wrapped<'a> {
        mem::transmute(raw)
    }
}

//////////////////////////
// QualifiedNameTypeAndId

#[repr(transparent)]
pub struct QualifiedNameTypeAndId(pub(crate) BNQualifiedNameTypeAndId);

impl QualifiedNameTypeAndId {
    pub fn name(&self) -> &QualifiedName {
        unsafe { mem::transmute(&self.0.name) }
    }

    pub fn id(&self) -> &str {
        unsafe { CStr::from_ptr(self.0.id).to_str().unwrap() }
    }

    pub fn type_object(&self) -> Guard<Type> {
        unsafe { Guard::new(Type::from_raw(self.0.type_), self) }
    }
}

impl Drop for QualifiedNameTypeAndId {
    fn drop(&mut self) {
        unsafe {
            BNFreeQualifiedNameTypeAndId(&mut self.0);
        }
    }
}

impl CoreArrayProvider for QualifiedNameTypeAndId {
    type Raw = BNQualifiedNameTypeAndId;
    type Context = ();
    type Wrapped<'a> = &'a QualifiedNameTypeAndId;
}
unsafe impl CoreArrayProviderInner for QualifiedNameTypeAndId {
    unsafe fn free(raw: *mut Self::Raw, count: usize, _context: &Self::Context) {
        BNFreeTypeIdList(raw, count);
    }
    unsafe fn wrap_raw<'a>(raw: &'a Self::Raw, _context: &'a Self::Context) -> Self::Wrapped<'a> {
        mem::transmute(raw)
    }
}

//////////////////////////
// NameAndType

pub struct NameAndType(pub(crate) BNNameAndType);

impl NameAndType {
    pub(crate) unsafe fn from_raw(raw: &BNNameAndType) -> Self {
        Self(*raw)
    }
}

impl NameAndType {
    pub fn new<S: BnStrCompatible>(name: S, t: &Type, confidence: u8) -> Ref<Self> {
        unsafe {
            Ref::new(Self(BNNameAndType {
                name: BNAllocString(name.into_bytes_with_nul().as_ref().as_ptr() as *mut _),
                type_: Ref::into_raw(t.to_owned()).handle,
                typeConfidence: confidence,
            }))
        }
    }

    pub fn name(&self) -> &str {
        let c_str = unsafe { CStr::from_ptr(self.0.name) };
        c_str.to_str().unwrap()
    }

    pub fn t(&self) -> &Type {
        unsafe { mem::transmute::<_, &Type>(&self.0.type_) }
    }

    pub fn type_with_confidence(&self) -> Conf<&Type> {
        Conf::new(self.t(), self.0.typeConfidence)
    }
}

impl ToOwned for NameAndType {
    type Owned = Ref<Self>;

    fn to_owned(&self) -> Self::Owned {
        unsafe { RefCountable::inc_ref(self) }
    }
}

unsafe impl RefCountable for NameAndType {
    unsafe fn inc_ref(handle: &Self) -> Ref<Self> {
        Self::new(
            CStr::from_ptr(handle.0.name),
            handle.t(),
            handle.0.typeConfidence,
        )
    }

    unsafe fn dec_ref(handle: &Self) {
        unsafe {
            BNFreeString(handle.0.name);
            RefCountable::dec_ref(handle.t());
        }
    }
}

impl CoreArrayProvider for NameAndType {
    type Raw = BNNameAndType;
    type Context = ();
    type Wrapped<'a> = Guard<'a, NameAndType>;
}

unsafe impl CoreArrayProviderInner for NameAndType {
    unsafe fn free(raw: *mut Self::Raw, count: usize, _context: &Self::Context) {
        BNFreeNameAndTypeList(raw, count);
    }
    unsafe fn wrap_raw<'a>(raw: &'a Self::Raw, _context: &'a Self::Context) -> Self::Wrapped<'a> {
        unsafe { Guard::new(NameAndType::from_raw(raw), raw) }
    }
}

//////////////////
// DataVariable

#[repr(transparent)]
pub struct DataVariable(pub(crate) BNDataVariable);

// impl DataVariable {
//     pub(crate) fn from_raw(var: &BNDataVariable) -> Self {
//         let var = DataVariable(*var);
//         Self(BNDataVariable {
//             type_: unsafe { Ref::into_raw(var.t().to_owned()).handle },
//             ..var.0
//         })
//     }
// }

impl DataVariable {
    pub fn address(&self) -> u64 {
        self.0.address
    }

    pub fn auto_discovered(&self) -> bool {
        self.0.autoDiscovered
    }

    pub fn t(&self) -> &Type {
        unsafe { mem::transmute(&self.0.type_) }
    }

    pub fn type_with_confidence(&self) -> Conf<&Type> {
        Conf::new(self.t(), self.0.typeConfidence)
    }

    pub fn symbol(&self, bv: &BinaryView) -> Option<Ref<Symbol>> {
        bv.symbol_by_address(self.0.address).ok()
    }
}

impl ToOwned for DataVariable {
    type Owned = Ref<Self>;

    fn to_owned(&self) -> Self::Owned {
        unsafe { RefCountable::inc_ref(self) }
    }
}

unsafe impl RefCountable for DataVariable {
    unsafe fn inc_ref(handle: &Self) -> Ref<Self> {
        unsafe {
            Ref::new(Self(BNDataVariable {
                type_: Ref::into_raw(handle.t().to_owned()).handle,
                ..handle.0
            }))
        }
    }

    unsafe fn dec_ref(handle: &Self) {
        unsafe { BNFreeType(handle.0.type_) }
    }
}

impl CoreArrayProvider for DataVariable {
    type Raw = BNDataVariable;
    type Context = ();
    type Wrapped<'a> = &'a DataVariable;
}
unsafe impl CoreArrayProviderInner for DataVariable {
    unsafe fn free(raw: *mut Self::Raw, count: usize, _context: &Self::Context) {
        BNFreeDataVariables(raw, count);
    }
    unsafe fn wrap_raw<'a>(raw: &'a Self::Raw, _context: &'a Self::Context) -> Self::Wrapped<'a> {
        mem::transmute(raw)
    }
}

/////////////////////////
// DataVariableAndName

pub struct DataVariableAndName<S: BnStrCompatible> {
    pub address: u64,
    pub t: Conf<Ref<Type>>,
    pub auto_discovered: bool,
    pub name: S,
}

impl DataVariableAndName<String> {
    pub(crate) fn from_raw(var: &BNDataVariableAndName) -> Self {
        Self {
            address: var.address,
            t: Conf::new(unsafe { Type::ref_from_raw(var.type_) }, var.typeConfidence),
            auto_discovered: var.autoDiscovered,
            name: raw_to_string(var.name).unwrap(),
        }
    }
}

impl<S: BnStrCompatible> DataVariableAndName<S> {
    pub fn new(address: u64, t: Conf<Ref<Type>>, auto_discovered: bool, name: S) -> Self {
        Self {
            address,
            t,
            auto_discovered,
            name,
        }
    }

    pub fn type_with_confidence(&self) -> Conf<Ref<Type>> {
        Conf::new(self.t.contents.clone(), self.t.confidence)
    }
}

/////////////////////////
// RegisterValueType

#[derive(Debug, Copy, Clone, Hash, PartialEq, Eq)]
pub enum RegisterValueType {
    UndeterminedValue,
    EntryValue,
    ConstantValue,
    ConstantPointerValue,
    ExternalPointerValue,
    StackFrameOffset,
    ReturnAddressValue,
    ImportedAddressValue,
    SignedRangeValue,
    UnsignedRangeValue,
    LookupTableValue,
    InSetOfValues,
    NotInSetOfValues,
    ConstantDataValue,
    ConstantDataZeroExtendValue,
    ConstantDataSignExtendValue,
    ConstantDataAggregateValue,
}

impl RegisterValueType {
    pub(crate) fn from_raw_value(value: u32) -> Option<Self> {
        use BNRegisterValueType::*;
        Some(match value {
            x if x == UndeterminedValue as u32 => Self::UndeterminedValue,
            x if x == EntryValue as u32 => Self::EntryValue,
            x if x == ConstantValue as u32 => Self::ConstantValue,
            x if x == ConstantPointerValue as u32 => Self::ConstantPointerValue,
            x if x == ExternalPointerValue as u32 => Self::ExternalPointerValue,
            x if x == StackFrameOffset as u32 => Self::StackFrameOffset,
            x if x == ReturnAddressValue as u32 => Self::ReturnAddressValue,
            x if x == ImportedAddressValue as u32 => Self::ImportedAddressValue,
            x if x == SignedRangeValue as u32 => Self::SignedRangeValue,
            x if x == UnsignedRangeValue as u32 => Self::UnsignedRangeValue,
            x if x == LookupTableValue as u32 => Self::LookupTableValue,
            x if x == InSetOfValues as u32 => Self::InSetOfValues,
            x if x == NotInSetOfValues as u32 => Self::NotInSetOfValues,
            x if x == ConstantDataValue as u32 => Self::ConstantDataValue,
            x if x == ConstantDataZeroExtendValue as u32 => Self::ConstantDataZeroExtendValue,
            x if x == ConstantDataSignExtendValue as u32 => Self::ConstantDataSignExtendValue,
            x if x == ConstantDataAggregateValue as u32 => Self::ConstantDataAggregateValue,
            _ => return None,
        })
    }

    pub(crate) fn into_raw_value(self) -> BNRegisterValueType {
        use BNRegisterValueType::*;
        match self {
            Self::UndeterminedValue => UndeterminedValue,
            Self::EntryValue => EntryValue,
            Self::ConstantValue => ConstantValue,
            Self::ConstantPointerValue => ConstantPointerValue,
            Self::ExternalPointerValue => ExternalPointerValue,
            Self::StackFrameOffset => StackFrameOffset,
            Self::ReturnAddressValue => ReturnAddressValue,
            Self::ImportedAddressValue => ImportedAddressValue,
            Self::SignedRangeValue => SignedRangeValue,
            Self::UnsignedRangeValue => UnsignedRangeValue,
            Self::LookupTableValue => LookupTableValue,
            Self::InSetOfValues => InSetOfValues,
            Self::NotInSetOfValues => NotInSetOfValues,
            Self::ConstantDataValue => ConstantDataValue,
            Self::ConstantDataZeroExtendValue => ConstantDataZeroExtendValue,
            Self::ConstantDataSignExtendValue => ConstantDataSignExtendValue,
            Self::ConstantDataAggregateValue => ConstantDataAggregateValue,
        }
    }
}

/////////////////////////
// RegisterValue

#[derive(Debug, Copy, Clone, PartialEq, Eq, Hash)]
pub struct RegisterValue {
    pub(crate) state: RegisterValueType,
    pub(crate) value: i64,
    pub(crate) offset: i64,
    pub(crate) size: usize,
}

impl RegisterValue {
    pub fn new(state: RegisterValueType, value: i64, offset: i64, size: usize) -> Self {
        Self {
            state,
            value,
            offset,
            size,
        }
    }
}

impl From<BNRegisterValue> for RegisterValue {
    fn from(value: BNRegisterValue) -> Self {
        Self {
            state: RegisterValueType::from_raw_value(value.state as u32).unwrap(),
            value: value.value,
            offset: value.offset,
            size: value.size,
        }
    }
}

impl From<RegisterValue> for BNRegisterValue {
    fn from(value: RegisterValue) -> Self {
        Self {
            state: value.state.into_raw_value(),
            value: value.value,
            offset: value.offset,
            size: value.size,
        }
    }
}

/////////////////////////
// ConstantData

#[derive(Clone, Debug, PartialEq, Hash)]
pub struct ConstantData {
    function: Ref<Function>,
    value: RegisterValue,
}

impl ConstantData {
    pub(crate) fn new(function: Ref<Function>, value: RegisterValue) -> Self {
        Self { function, value }
    }
}

// unsafe impl<S: BnStrCompatible> CoreArrayProvider for DataVariableAndName<S> {
//     type Raw = BNDataVariableAndName;
//     type Context = ();
// }

// unsafe impl<S: BnStrCompatible> CoreOwnedArrayProvider for DataVariableAndName<S> {
//     unsafe fn free(raw: *mut Self::Raw, count: usize, _context: &Self::Context) {
//         BNFreeDataVariablesAndName(raw, count);
//     }
// }

// unsafe impl<'a, S: 'a + BnStrCompatible> CoreArrayWrapper<'a> for DataVariableAndName<S> {
//     type Wrapped = &'a DataVariableAndName<S>;
// }

// unsafe impl<'a, S: 'a + BnStrCompatible> CoreArrayWrapper<'a> for DataVariableAndName<S> {
//     unsafe fn wrap_raw(raw: &'a Self::Raw, _context: &'a Self::Context) -> Self::Wrapped {
//         mem::transmute(raw)
//     }
// }

/////////////////////////
// ValueRange

#[repr(transparent)]
#[derive(Copy, Clone, Debug)]
pub struct ValueRange<T> {
    raw: BNValueRange,
    _t: core::marker::PhantomData<T>,
}

impl<T> ValueRange<T> {
    fn from_raw(value: BNValueRange) -> Self {
        Self {
            raw: value,
            _t: core::marker::PhantomData,
        }
    }
    fn into_raw(self) -> BNValueRange {
        self.raw
    }
}

impl IntoIterator for ValueRange<u64> {
    type Item = u64;
    type IntoIter = core::iter::StepBy<Range<u64>>;

    fn into_iter(self) -> Self::IntoIter {
        (self.raw.start..self.raw.end).step_by(self.raw.step.try_into().unwrap())
    }
}
impl IntoIterator for ValueRange<i64> {
    type Item = i64;
    type IntoIter = core::iter::StepBy<Range<i64>>;

    fn into_iter(self) -> Self::IntoIter {
        (self.raw.start as i64..self.raw.end as i64).step_by(self.raw.step.try_into().unwrap())
    }
}

/////////////////////////
// PossibleValueSet

#[derive(Clone, Debug)]
pub enum PossibleValueSet {
    UndeterminedValue,
    EntryValue {
        reg: i64,
    },
    ConstantValue {
        value: i64,
    },
    ConstantPointerValue {
        value: i64,
    },
    ExternalPointerValue,
    StackFrameOffset {
        offset: i64,
    },
    ReturnAddressValue,
    ImportedAddressValue,
    SignedRangeValue {
        offset: i64,
        ranges: Vec<ValueRange<i64>>,
    },
    UnsignedRangeValue {
        offset: i64,
        ranges: Vec<ValueRange<u64>>,
    },
    LookupTableValue {
        tables: Vec<LookupTableEntry>,
    },
    InSetOfValues {
        values: HashSet<i64>,
    },
    NotInSetOfValues {
        values: HashSet<i64>,
    },
    ConstantDataValue {
        value_type: ConstantDataType,
        value: i64,
    },
}

#[derive(Copy, Clone, Debug)]
pub enum ConstantDataType {
    Value,
    ZeroExtend,
    SignExtend,
    Aggregate,
}

impl PossibleValueSet {
    pub(crate) unsafe fn from_raw(value: BNPossibleValueSet) -> Self {
        unsafe fn from_range<T>(value: BNPossibleValueSet) -> Vec<ValueRange<T>> {
            core::slice::from_raw_parts(value.ranges, value.count)
                .iter()
                .copied()
                .map(|range| ValueRange::from_raw(range))
                .collect()
        }
        let from_sets = |value: BNPossibleValueSet| {
            unsafe { core::slice::from_raw_parts(value.valueSet, value.count) }
                .iter()
                .copied()
                .collect()
        };
        use BNRegisterValueType::*;
        match value.state {
            UndeterminedValue => Self::UndeterminedValue,
            EntryValue => Self::EntryValue { reg: value.value },
            ConstantValue => Self::ConstantValue { value: value.value },
            ConstantPointerValue => Self::ConstantPointerValue { value: value.value },
            StackFrameOffset => Self::StackFrameOffset {
                offset: value.value,
            },
            ConstantDataValue => Self::ConstantDataValue {
                value_type: ConstantDataType::Value,
                value: value.value,
            },
            ConstantDataZeroExtendValue => Self::ConstantDataValue {
                value_type: ConstantDataType::ZeroExtend,
                value: value.value,
            },
            ConstantDataSignExtendValue => Self::ConstantDataValue {
                value_type: ConstantDataType::SignExtend,
                value: value.value,
            },
            ConstantDataAggregateValue => Self::ConstantDataValue {
                value_type: ConstantDataType::Aggregate,
                value: value.value,
            },
            SignedRangeValue => Self::SignedRangeValue {
                offset: value.value,
                ranges: from_range(value),
            },
            UnsignedRangeValue => Self::UnsignedRangeValue {
                offset: value.value,
                ranges: from_range(value),
            },
            LookupTableValue => {
                let raw_tables = unsafe { core::slice::from_raw_parts(value.table, value.count) };
                let raw_from_tables = |i: &BNLookupTableEntry| unsafe {
                    core::slice::from_raw_parts(i.fromValues, i.fromCount)
                };
                let tables = raw_tables
                    .iter()
                    .map(|table| LookupTableEntry {
                        from_values: raw_from_tables(table).to_vec(),
                        to_value: table.toValue,
                    })
                    .collect();
                Self::LookupTableValue { tables }
            }
            NotInSetOfValues => Self::NotInSetOfValues {
                values: from_sets(value),
            },
            InSetOfValues => Self::InSetOfValues {
                values: from_sets(value),
            },
            ImportedAddressValue => Self::ImportedAddressValue,
            ReturnAddressValue => Self::ReturnAddressValue,
            ExternalPointerValue => Self::ExternalPointerValue,
        }
    }
    pub(crate) fn into_raw(self) -> PossibleValueSetRaw {
        let mut raw: BNPossibleValueSet = unsafe { core::mem::zeroed() };
        // set the state field
        raw.state = self.value_type().into_raw_value();
        // set all other fields
        match self {
            PossibleValueSet::UndeterminedValue
            | PossibleValueSet::ExternalPointerValue
            | PossibleValueSet::ReturnAddressValue
            | PossibleValueSet::ImportedAddressValue => {}
            PossibleValueSet::EntryValue { reg: value }
            | PossibleValueSet::ConstantValue { value }
            | PossibleValueSet::ConstantPointerValue { value }
            | PossibleValueSet::ConstantDataValue { value, .. }
            | PossibleValueSet::StackFrameOffset { offset: value } => raw.value = value,
            PossibleValueSet::NotInSetOfValues { values }
            | PossibleValueSet::InSetOfValues { values } => {
                let values = Box::leak(values.into_iter().collect());
                raw.valueSet = values.as_mut_ptr();
                raw.count = values.len();
            }
            PossibleValueSet::SignedRangeValue { offset, ranges } => {
                let ranges = Box::leak(ranges.into_iter().map(|x| x.into_raw()).collect());
                raw.value = offset;
                raw.ranges = ranges.as_mut_ptr();
                raw.count = ranges.len();
            }
            PossibleValueSet::UnsignedRangeValue { offset, ranges } => {
                let ranges = Box::leak(ranges.into_iter().map(|x| x.into_raw()).collect());
                raw.value = offset;
                raw.ranges = ranges.as_mut_ptr();
                raw.count = ranges.len();
            }
            PossibleValueSet::LookupTableValue { tables } => {
                let tables = Box::leak(tables.into_iter().map(|table| table.into_raw()).collect());
                // SAFETY: BNLookupTableEntry and LookupTableEntryRaw are transparent
                raw.table = tables.as_mut_ptr() as *mut BNLookupTableEntry;
                raw.count = tables.len();
            }
        }
        PossibleValueSetRaw(raw)
    }

    pub fn value_type(&self) -> RegisterValueType {
        use RegisterValueType::*;
        match self {
            PossibleValueSet::UndeterminedValue => UndeterminedValue,
            PossibleValueSet::EntryValue { .. } => EntryValue,
            PossibleValueSet::ConstantValue { .. } => ConstantValue,
            PossibleValueSet::ConstantPointerValue { .. } => ConstantPointerValue,
            PossibleValueSet::ExternalPointerValue => ExternalPointerValue,
            PossibleValueSet::StackFrameOffset { .. } => StackFrameOffset,
            PossibleValueSet::ReturnAddressValue => ReturnAddressValue,
            PossibleValueSet::ImportedAddressValue => ImportedAddressValue,
            PossibleValueSet::SignedRangeValue { .. } => SignedRangeValue,
            PossibleValueSet::UnsignedRangeValue { .. } => UnsignedRangeValue,
            PossibleValueSet::LookupTableValue { .. } => LookupTableValue,
            PossibleValueSet::InSetOfValues { .. } => InSetOfValues,
            PossibleValueSet::NotInSetOfValues { .. } => NotInSetOfValues,
            PossibleValueSet::ConstantDataValue {
                value_type: ConstantDataType::Value,
                ..
            } => ConstantDataValue,
            PossibleValueSet::ConstantDataValue {
                value_type: ConstantDataType::ZeroExtend,
                ..
            } => ConstantDataZeroExtendValue,
            PossibleValueSet::ConstantDataValue {
                value_type: ConstantDataType::SignExtend,
                ..
            } => ConstantDataSignExtendValue,
            PossibleValueSet::ConstantDataValue {
                value_type: ConstantDataType::Aggregate,
                ..
            } => ConstantDataAggregateValue,
        }
    }
}

/// The owned version of the BNPossibleValueSet
#[repr(transparent)]
pub(crate) struct PossibleValueSetRaw(BNPossibleValueSet);

impl PossibleValueSetRaw {
    pub fn as_ffi(&self) -> &BNPossibleValueSet {
        &self.0
    }
}

impl Drop for PossibleValueSetRaw {
    fn drop(&mut self) {
        use BNRegisterValueType::*;
        match self.0.state {
            UndeterminedValue
            | ExternalPointerValue
            | ReturnAddressValue
            | ImportedAddressValue
            | EntryValue
            | ConstantValue
            | ConstantPointerValue
            | StackFrameOffset
            | ConstantDataValue
            | ConstantDataZeroExtendValue
            | ConstantDataSignExtendValue
            | ConstantDataAggregateValue => {}
            InSetOfValues | NotInSetOfValues => {
                let _values: Box<[i64]> = unsafe {
                    Box::from_raw(ptr::slice_from_raw_parts_mut(self.0.valueSet, self.0.count))
                };
            }
            SignedRangeValue | UnsignedRangeValue => {
                let _ranges: Box<[BNValueRange]> = unsafe {
                    Box::from_raw(ptr::slice_from_raw_parts_mut(self.0.ranges, self.0.count))
                };
            }
            LookupTableValue => {
                // SAFETY: LookupTableEntryRaw and BNLookupTableEntry can be safely transmuted
                let table_ptr = self.0.table as *mut LookupTableEntryRaw;
                let _table: Box<[LookupTableEntryRaw]> = unsafe {
                    Box::from_raw(ptr::slice_from_raw_parts_mut(table_ptr, self.0.count))
                };
            }
        }
    }
}

/////////////////////////
// LookupTableEntry

#[derive(Clone, Debug)]
pub struct LookupTableEntry {
    pub from_values: Vec<i64>,
    pub to_value: i64,
}

impl LookupTableEntry {
    fn into_raw(self) -> LookupTableEntryRaw {
        let from_value = Box::leak(self.from_values.into_boxed_slice());
        LookupTableEntryRaw(BNLookupTableEntry {
            toValue: self.to_value,
            fromValues: from_value.as_mut_ptr(),
            fromCount: from_value.len(),
        })
    }
}

/// The owned version of the BNLookupTableEntry
#[repr(transparent)]
struct LookupTableEntryRaw(BNLookupTableEntry);
impl Drop for LookupTableEntryRaw {
    fn drop(&mut self) {
        let _from_value: Box<[i64]> = unsafe {
            Box::from_raw(ptr::slice_from_raw_parts_mut(
                self.0.fromValues,
                self.0.fromCount,
            ))
        };
    }
}

/////////////////////////
// ArchAndAddr

#[derive(Copy, Clone, Eq, Hash, PartialEq)]
pub struct ArchAndAddr {
    pub arch: CoreArchitecture,
    pub address: u64,
}

/////////////////////////
// UserVariableValues

pub struct UserVariableValues {
    pub(crate) vars: *const [BNUserVariableValue],
}

impl UserVariableValues {
    pub fn into_hashmap(self) -> HashMap<Variable, HashMap<ArchAndAddr, PossibleValueSet>> {
        let mut result: HashMap<Variable, HashMap<ArchAndAddr, PossibleValueSet>> = HashMap::new();
        for (var, def_site, possible_val) in self.all() {
            result
                .entry(var)
                .or_default()
                .entry(def_site)
                .or_insert(possible_val);
        }
        result
    }
    pub fn all(&self) -> impl Iterator<Item = (Variable, ArchAndAddr, PossibleValueSet)> {
        unsafe { &*self.vars }.iter().map(|var_val| {
            let var = unsafe { Variable::from_raw(var_val.var) };
            let def_site = ArchAndAddr {
                arch: unsafe { CoreArchitecture::from_raw(var_val.defSite.arch) },
                address: var_val.defSite.address,
            };
            let possible_val = unsafe { PossibleValueSet::from_raw(var_val.value) };
            (var, def_site, possible_val)
        })
    }
    pub fn values_from_variable(
        &self,
        var: Variable,
    ) -> impl Iterator<Item = (ArchAndAddr, PossibleValueSet)> {
        self.all()
            .filter(move |(t_var, _, _)| t_var == &var)
            .map(|(_var, def_site, possible_val)| (def_site, possible_val))
    }
}

impl Drop for UserVariableValues {
    fn drop(&mut self) {
        unsafe { BNFreeUserVariableValues(self.vars as *mut BNUserVariableValue) };
    }
}

/////////////////////////
// ConstantReference

#[derive(Copy, Clone, Eq, Hash, PartialEq)]
pub struct ConstantReference {
    pub value: i64,
    pub size: usize,
    pub pointer: bool,
    pub intermediate: bool,
}

impl ConstantReference {
    pub fn from_raw(value: BNConstantReference) -> Self {
        Self {
            value: value.value,
            size: value.size,
            pointer: value.pointer,
            intermediate: value.intermediate,
        }
    }
    pub fn into_raw(self) -> BNConstantReference {
        BNConstantReference {
            value: self.value,
            size: self.size,
            pointer: self.pointer,
            intermediate: self.intermediate,
        }
    }
}

impl CoreArrayProvider for ConstantReference {
    type Raw = BNConstantReference;
    type Context = ();
    type Wrapped<'a> = Self;
}

unsafe impl CoreArrayProviderInner for ConstantReference {
    unsafe fn free(raw: *mut Self::Raw, _count: usize, _context: &Self::Context) {
        BNFreeConstantReferenceList(raw)
    }
    unsafe fn wrap_raw<'a>(raw: &'a Self::Raw, _context: &'a Self::Context) -> Self::Wrapped<'a> {
        Self::from_raw(*raw)
    }
}

/////////////////////////
// IndirectBranchInfo

pub struct IndirectBranchInfo {
    pub source_arch: CoreArchitecture,
    pub source_addr: u64,
    pub dest_arch: CoreArchitecture,
    pub dest_addr: u64,
    pub auto_defined: bool,
}

impl IndirectBranchInfo {
    pub fn from_raw(value: BNIndirectBranchInfo) -> Self {
        Self {
            source_arch: unsafe { CoreArchitecture::from_raw(value.sourceArch) },
            source_addr: value.sourceAddr,
            dest_arch: unsafe { CoreArchitecture::from_raw(value.destArch) },
            dest_addr: value.destAddr,
            auto_defined: value.autoDefined,
        }
    }
    pub fn into_raw(self) -> BNIndirectBranchInfo {
        BNIndirectBranchInfo {
            sourceArch: self.source_arch.0,
            sourceAddr: self.source_addr,
            destArch: self.dest_arch.0,
            destAddr: self.dest_addr,
            autoDefined: self.auto_defined,
        }
    }
}

impl CoreArrayProvider for IndirectBranchInfo {
    type Raw = BNIndirectBranchInfo;
    type Context = ();
    type Wrapped<'a> = Self;
}

unsafe impl CoreArrayProviderInner for IndirectBranchInfo {
    unsafe fn free(raw: *mut Self::Raw, _count: usize, _context: &Self::Context) {
        BNFreeIndirectBranchList(raw)
    }
    unsafe fn wrap_raw<'a>(raw: &'a Self::Raw, _context: &'a Self::Context) -> Self::Wrapped<'a> {
        Self::from_raw(*raw)
    }
}

/////////////////////////
// HighlightStandardColor

#[derive(Debug, Copy, Clone, Hash, PartialEq, Eq)]
pub enum HighlightStandardColor {
    //NoHighlightColor,
    BlueHighlightColor,
    GreenHighlightColor,
    CyanHighlightColor,
    RedHighlightColor,
    MagentaHighlightColor,
    YellowHighlightColor,
    OrangeHighlightColor,
    WhiteHighlightColor,
    BlackHighlightColor,
}

impl HighlightStandardColor {
    pub fn from_raw(value: BNHighlightStandardColor) -> Option<Self> {
        Some(match value {
            BNHighlightStandardColor::NoHighlightColor => return None,
            BNHighlightStandardColor::BlueHighlightColor => Self::BlueHighlightColor,
            BNHighlightStandardColor::GreenHighlightColor => Self::GreenHighlightColor,
            BNHighlightStandardColor::CyanHighlightColor => Self::CyanHighlightColor,
            BNHighlightStandardColor::RedHighlightColor => Self::RedHighlightColor,
            BNHighlightStandardColor::MagentaHighlightColor => Self::MagentaHighlightColor,
            BNHighlightStandardColor::YellowHighlightColor => Self::YellowHighlightColor,
            BNHighlightStandardColor::OrangeHighlightColor => Self::OrangeHighlightColor,
            BNHighlightStandardColor::WhiteHighlightColor => Self::WhiteHighlightColor,
            BNHighlightStandardColor::BlackHighlightColor => Self::BlackHighlightColor,
        })
    }
    pub fn into_raw(self) -> BNHighlightStandardColor {
        match self {
            //Self::NoHighlightColor => BNHighlightStandardColor::NoHighlightColor,
            Self::BlueHighlightColor => BNHighlightStandardColor::BlueHighlightColor,
            Self::GreenHighlightColor => BNHighlightStandardColor::GreenHighlightColor,
            Self::CyanHighlightColor => BNHighlightStandardColor::CyanHighlightColor,
            Self::RedHighlightColor => BNHighlightStandardColor::RedHighlightColor,
            Self::MagentaHighlightColor => BNHighlightStandardColor::MagentaHighlightColor,
            Self::YellowHighlightColor => BNHighlightStandardColor::YellowHighlightColor,
            Self::OrangeHighlightColor => BNHighlightStandardColor::OrangeHighlightColor,
            Self::WhiteHighlightColor => BNHighlightStandardColor::WhiteHighlightColor,
            Self::BlackHighlightColor => BNHighlightStandardColor::BlackHighlightColor,
        }
    }
}

/////////////////////////
// HighlightColor

#[derive(Debug, Copy, Clone)]
pub enum HighlightColor {
    NoHighlightColor {
        alpha: u8,
    },
    StandardHighlightColor {
        color: HighlightStandardColor,
        alpha: u8,
    },
    MixedHighlightColor {
        color: HighlightStandardColor,
        mix_color: HighlightStandardColor,
        mix: u8,
        alpha: u8,
    },
    CustomHighlightColor {
        r: u8,
        g: u8,
        b: u8,
        alpha: u8,
    },
}

impl HighlightColor {
    pub fn from_raw(raw: BNHighlightColor) -> Self {
        const HIGHLIGHT_COLOR: u32 = BNHighlightColorStyle::StandardHighlightColor as u32;
        const MIXED_HIGHLIGHT_COLOR: u32 = BNHighlightColorStyle::MixedHighlightColor as u32;
        const CUSTOM_HIGHLIHGT_COLOR: u32 = BNHighlightColorStyle::CustomHighlightColor as u32;
        match raw.style as u32 {
            HIGHLIGHT_COLOR => {
                let Some(color) = HighlightStandardColor::from_raw(raw.color) else {
                    // StandardHighlightColor with NoHighlightColor, is no color
                    return Self::NoHighlightColor { alpha: raw.alpha };
                };
                Self::StandardHighlightColor {
                    color,
                    alpha: raw.alpha,
                }
            }
            MIXED_HIGHLIGHT_COLOR => {
                let Some(color) = HighlightStandardColor::from_raw(raw.color) else {
                    panic!("Highlight mixed color with no color");
                };
                let Some(mix_color) = HighlightStandardColor::from_raw(raw.mixColor) else {
                    panic!("Highlight mixed color with no mix_color");
                };
                Self::MixedHighlightColor {
                    color,
                    mix_color,
                    mix: raw.mix,
                    alpha: raw.alpha,
                }
            }
            CUSTOM_HIGHLIHGT_COLOR => Self::CustomHighlightColor {
                r: raw.r,
                g: raw.g,
                b: raw.b,
                alpha: raw.alpha,
            },
            // other color style is just no color
            _ => Self::NoHighlightColor { alpha: u8::MAX },
        }
    }

    pub fn into_raw(self) -> BNHighlightColor {
        let zeroed: BNHighlightColor = unsafe { core::mem::zeroed() };
        match self {
            Self::NoHighlightColor { alpha } => BNHighlightColor {
                style: BNHighlightColorStyle::StandardHighlightColor,
                color: BNHighlightStandardColor::NoHighlightColor,
                alpha,
                ..zeroed
            },
            Self::StandardHighlightColor { color, alpha } => BNHighlightColor {
                style: BNHighlightColorStyle::StandardHighlightColor,
                color: color.into_raw(),
                alpha,
                ..zeroed
            },
            Self::MixedHighlightColor {
                color,
                mix_color,
                mix,
                alpha,
            } => BNHighlightColor {
                color: color.into_raw(),
                mixColor: mix_color.into_raw(),
                mix,
                alpha,
                ..zeroed
            },
            Self::CustomHighlightColor { r, g, b, alpha } => BNHighlightColor {
                r,
                g,
                b,
                alpha,
                ..zeroed
            },
        }
    }
}

/////////////////////////
// IntegerDisplayType

pub type IntegerDisplayType = binaryninjacore_sys::BNIntegerDisplayType;

/////////////////////////
// StackVariableReference

#[derive(Debug, Clone)]
pub struct StackVariableReference {
    source_operand: u32,
    var_type: Conf<Ref<Type>>,
    name: BnString,
    var: Variable,
    offset: i64,
    size: usize,
}

impl StackVariableReference {
    pub fn from_raw(value: BNStackVariableReference) -> Self {
        let var_type = Conf::new(
            unsafe { Type::ref_from_raw(value.type_) },
            value.typeConfidence,
        );
        let name = unsafe { BnString::from_raw(value.name) };
        let var = unsafe { Variable::from_identifier(value.varIdentifier) };
        let offset = value.referencedOffset;
        let size = value.size;
        Self {
            source_operand: value.sourceOperand,
            var_type,
            name,
            var,
            offset,
            size,
        }
    }
    pub fn variable(&self) -> &Variable {
        &self.var
    }
    pub fn variable_type(&self) -> Conf<&Type> {
        self.var_type.as_ref()
    }
    pub fn name(&self) -> &str {
        self.name.as_str()
    }
    pub fn offset(&self) -> i64 {
        self.offset
    }
    pub fn size(&self) -> usize {
        self.size
    }
    pub fn source_operand(&self) -> Option<u32> {
        (self.source_operand != 0xffffffff).then_some(self.source_operand)
    }
}

impl CoreArrayProvider for StackVariableReference {
    type Raw = BNStackVariableReference;
    type Context = ();
    type Wrapped<'a> = Guard<'a, Self>;
}

unsafe impl CoreArrayProviderInner for StackVariableReference {
    unsafe fn free(raw: *mut Self::Raw, count: usize, _context: &Self::Context) {
        BNFreeStackVariableReferenceList(raw, count)
    }
    unsafe fn wrap_raw<'a>(raw: &'a Self::Raw, context: &'a Self::Context) -> Self::Wrapped<'a> {
        Guard::new(Self::from_raw(*raw), context)
    }
}

/////////////////////////
// RegisterStackAdjustment

#[derive(Debug, Copy, Clone)]
pub struct RegisterStackAdjustment<A: Architecture> {
    reg_id: u32,
    adjustment: Conf<i32>,
    arch: A::Handle,
}

impl<A: Architecture> RegisterStackAdjustment<A> {
    pub(crate) unsafe fn from_raw(value: BNRegisterStackAdjustment, arch: A::Handle) -> Self {
        RegisterStackAdjustment {
            reg_id: value.regStack,
            adjustment: Conf::new(value.adjustment, value.confidence),
            arch,
        }
    }
    pub(crate) fn into_raw(self) -> BNRegisterStackAdjustment {
        BNRegisterStackAdjustment {
            regStack: self.reg_id,
            adjustment: self.adjustment.contents,
            confidence: self.adjustment.confidence,
        }
    }
    pub fn new<I>(reg_id: u32, adjustment: I, arch_handle: A::Handle) -> Self
    where
        I: Into<Conf<i32>>,
    {
        Self {
            reg_id,
            adjustment: adjustment.into(),
            arch: arch_handle,
        }
    }
    pub const fn register_id(&self) -> u32 {
        self.reg_id
    }
    pub fn register(&self) -> A::Register {
        self.arch.borrow().register_from_id(self.reg_id).unwrap()
    }
}

impl<A: Architecture> CoreArrayProvider for RegisterStackAdjustment<A> {
    type Raw = BNRegisterStackAdjustment;
    type Context = A::Handle;
    type Wrapped<'a> = Self;
}

unsafe impl<A: Architecture> CoreArrayProviderInner for RegisterStackAdjustment<A> {
    unsafe fn free(raw: *mut Self::Raw, _count: usize, _context: &Self::Context) {
        BNFreeRegisterStackAdjustments(raw)
    }
    unsafe fn wrap_raw<'a>(raw: &'a Self::Raw, context: &'a Self::Context) -> Self::Wrapped<'a> {
        Self::from_raw(*raw, context.clone())
    }
}

/////////////////////////
// RegisterStackAdjustment

// NOTE only exists as part of an Array, never owned
pub struct MergedVariable {
    target: Variable,
    // droped by the CoreArrayProviderInner::free
    sources: ManuallyDrop<Array<Variable>>,
}

impl MergedVariable {
    pub fn target(&self) -> Variable {
        self.target
    }
    pub fn sources(&self) -> &Array<Variable> {
        &self.sources
    }
}

impl CoreArrayProvider for MergedVariable {
    type Raw = BNMergedVariable;
    type Context = ();
    type Wrapped<'a> = Self;
}

unsafe impl CoreArrayProviderInner for MergedVariable {
    unsafe fn free(raw: *mut Self::Raw, count: usize, _context: &Self::Context) {
        BNFreeMergedVariableList(raw, count)
    }
    unsafe fn wrap_raw<'a>(raw: &'a Self::Raw, _context: &'a Self::Context) -> Self::Wrapped<'a> {
        Self {
            target: Variable::from_raw(raw.target),
            sources: ManuallyDrop::new(Array::new(raw.sources, raw.sourceCount, ())),
        }
    }
}

/////////////////////////
// UnresolvedIndirectBranches

// NOTE only exists as part of an Array, never owned
pub struct UnresolvedIndirectBranches(u64);

impl UnresolvedIndirectBranches {
    pub fn address(&self) -> u64 {
        self.0
    }
}

impl CoreArrayProvider for UnresolvedIndirectBranches {
    type Raw = u64;
    type Context = ();
    type Wrapped<'a> = Self;
}

unsafe impl CoreArrayProviderInner for UnresolvedIndirectBranches {
    unsafe fn free(raw: *mut Self::Raw, _count: usize, _context: &Self::Context) {
        BNFreeAddressList(raw)
    }
    unsafe fn wrap_raw<'a>(raw: &'a Self::Raw, _context: &'a Self::Context) -> Self::Wrapped<'a> {
        Self(*raw)
    }
}

/////////////////////////
// TypeFieldReference

#[derive(Debug, Clone)]
pub struct TypeFieldReference {
    pub func: Ref<Function>,
    pub arch: CoreArchitecture,
    pub addr: u64,
    pub size: usize,
    pub type_: Conf<Ref<Type>>,
}

impl TypeFieldReference {
    pub fn from_raw(value: BNTypeFieldReference) -> Self {
        Self {
            func: unsafe { Function::from_raw(value.func) },
            arch: CoreArchitecture(value.arch),
            addr: value.addr,
            size: value.size,
            type_: Conf::new(
                unsafe { Type::ref_from_raw(value.incomingType.type_) },
                value.incomingType.confidence,
            ),
        }
    }
}

impl CoreArrayProvider for TypeFieldReference {
    type Raw = BNTypeFieldReference;
    type Context = ();
    type Wrapped<'a> = ManuallyDrop<Self>;
}

unsafe impl CoreArrayProviderInner for TypeFieldReference {
    unsafe fn free(raw: *mut Self::Raw, count: usize, _context: &Self::Context) {
        BNFreeTypeFieldReferences(raw, count)
    }

    unsafe fn wrap_raw<'a>(raw: &'a Self::Raw, _context: &'a Self::Context) -> Self::Wrapped<'a> {
        ManuallyDrop::new(TypeFieldReference::from_raw(*raw))
    }
}

/////////////////////////
// TypeFieldReferenceSizeInfo

#[repr(transparent)]
pub struct TypeFieldReferenceSizeInfo(BNTypeFieldReferenceSizeInfo);

impl TypeFieldReferenceSizeInfo {
    pub(crate) unsafe fn ref_from_raw(value: &BNTypeFieldReferenceSizeInfo) -> &Self {
        mem::transmute(value)
    }

    pub fn sizes(&self) -> &[usize] {
        unsafe { core::slice::from_raw_parts(self.0.sizes, self.0.count) }
    }
}

impl Drop for TypeFieldReferenceSizeInfo {
    fn drop(&mut self) {
        unsafe { BNFreeTypeFieldReferenceSizes(self.0.sizes, self.0.count) }
    }
}

impl CoreArrayProvider for TypeFieldReferenceSizeInfo {
    type Raw = BNTypeFieldReferenceSizeInfo;
    type Context = ();
    type Wrapped<'a> = &'a TypeFieldReferenceSizeInfo;
}

unsafe impl CoreArrayProviderInner for TypeFieldReferenceSizeInfo {
    unsafe fn free(raw: *mut Self::Raw, count: usize, _context: &Self::Context) {
        BNFreeTypeFieldReferenceSizeInfo(raw, count)
    }

    unsafe fn wrap_raw<'a>(raw: &'a Self::Raw, _context: &'a Self::Context) -> Self::Wrapped<'a> {
        TypeFieldReferenceSizeInfo::ref_from_raw(raw)
    }
}

/////////////////////////
// TypeFieldReferenceTypeInfo

#[repr(transparent)]
pub struct TypeFieldReferenceTypeInfo(BNTypeFieldReferenceTypeInfo);

impl TypeFieldReferenceTypeInfo {
    pub(crate) unsafe fn ref_from_raw(value: &BNTypeFieldReferenceTypeInfo) -> &Self {
        mem::transmute(value)
    }

    pub fn types(&self) -> Array<ConfTypeList> {
        unsafe { Array::new(self.0.types, self.0.count, core::marker::PhantomData) }
    }
}

impl Drop for TypeFieldReferenceTypeInfo {
    fn drop(&mut self) {
        unsafe { BNFreeTypeFieldReferenceTypes(self.0.types, self.0.count) }
    }
}

impl CoreArrayProvider for TypeFieldReferenceTypeInfo {
    type Raw = BNTypeFieldReferenceTypeInfo;
    type Context = ();
    type Wrapped<'a> = &'a TypeFieldReferenceTypeInfo;
}

unsafe impl CoreArrayProviderInner for TypeFieldReferenceTypeInfo {
    unsafe fn free(raw: *mut Self::Raw, count: usize, _context: &Self::Context) {
        BNFreeTypeFieldReferenceTypeInfo(raw, count)
    }

    unsafe fn wrap_raw<'a>(raw: &'a Self::Raw, _context: &'a Self::Context) -> Self::Wrapped<'a> {
        TypeFieldReferenceTypeInfo::ref_from_raw(raw)
    }
}<|MERGE_RESOLUTION|>--- conflicted
+++ resolved
@@ -1350,13 +1350,8 @@
 
 pub struct ComponentReferencedTypes;
 impl CoreArrayProvider for ComponentReferencedTypes {
-<<<<<<< HEAD
-    type Raw= *mut BNType;
-    type Context=  ();
-=======
     type Raw = *mut BNType;
     type Context = ();
->>>>>>> d5c679d3
     type Wrapped<'a> = &'a Type;
 }
 
