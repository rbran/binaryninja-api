--- conflicted
+++ resolved
@@ -1331,7 +1331,6 @@
     }
 }
 
-<<<<<<< HEAD
 // NOTE ConfTypeList never exists by itself, it's always part of other struct,
 // like TypeFieldReferenceTypeInfo
 pub struct ConfTypeList<'a>(core::marker::PhantomData<&'a ()>);
@@ -1364,7 +1363,9 @@
     unsafe fn wrap_raw<'a>(raw: &'a Self::Raw, _context: &'a Self::Context) -> Self::Wrapped<'a> {
         // SAFETY: BNType and Type are trasparent
         core::mem::transmute(raw)
-=======
+    }
+}
+
 impl CoreArrayProvider for Type {
     type Raw = *mut BNType;
     type Context = ();
@@ -1377,9 +1378,8 @@
     }
 
     unsafe fn wrap_raw<'a>(raw: &'a Self::Raw, _context: &'a Self::Context) -> Self::Wrapped<'a> {
-        // SAFEITY *mut BNType and Type are transparent
+        // SAFETY *mut BNType and Type are transparent
         mem::transmute(raw)
->>>>>>> 86873b17
     }
 }
 
