// Copyright 2021-2024 Vector 35 Inc.
//
// Licensed under the Apache License, Version 2.0 (the "License");
// you may not use this file except in compliance with the License.
// You may obtain a copy of the License at
//
// http://www.apache.org/licenses/LICENSE-2.0
//
// Unless required by applicable law or agreed to in writing, software
// distributed under the License is distributed on an "AS IS" BASIS,
// WITHOUT WARRANTIES OR CONDITIONS OF ANY KIND, either express or implied.
// See the License for the specific language governing permissions and
// limitations under the License.

// TODO : These clippy-allow are bad and needs to be removed
#![allow(clippy::missing_safety_doc)]
#![allow(clippy::result_unit_err)]
#![allow(clippy::type_complexity)]
#![doc(html_root_url = "https://dev-rust.binary.ninja/binaryninja/")]
#![doc(html_favicon_url = "/favicon.ico")]
#![doc(html_logo_url = "/logo.png")]
#![doc(issue_tracker_base_url = "https://github.com/Vector35/binaryninja-api/issues/")]

//! This crate is the official [Binary Ninja] API wrapper for Rust.
//!
//! [Binary Ninja] is an interactive disassembler, decompiler, and binary analysis platform for reverse engineers, malware analysts, vulnerability researchers, and software developers that runs on Windows, macOS, and Linux. Our extensive API can be used to create and customize loaders, add or augment architectures, customize the UI, or automate any workflow (types, patches, decompilation...anything!).
//!
//! If you're just getting started with [Binary Ninja], you may wish to check out the [Getting Started Guide]
//!
//! If you have questions, we'd love to answer them in [our public Slack], and if you find any issues, please [file an issue] or [submit a PR].
//!
//! ---
//!  # Warning
//! <img align="right" src="../under_construction.png" width="175" height="175">
//!
//! > ⚠️ **These bindings are in a very early beta, only have partial support for the core APIs and are still actively under development. Compatibility _will_ break and conventions _will_ change! They are being used for core Binary Ninja features however, so we expect much of what is already there to be reliable enough to build on, just don't be surprised if your plugins/scripts need to hit a moving target.**
//!
//! > ⚠️ This project runs on Rust version `1.77.0`
//!
//! ---
//!
//! # Examples
//!
//! There are two distinct ways to use this crate:
//!  1. [Writing a Plugin](#writing-a-plugin)
//!  2. [Writing a Script](#writing-a-script)
//!
//! ## Writing a Plugin
//!
//! Create a new library (`cargo new --lib <plugin-name>`) and include the following in your `Cargo.toml`:
//!
//! ```toml
//! [lib]
//! crate-type = ["cdylib"]
//!
//! [dependencies]
//! binaryninja = {git = "https://github.com/Vector35/binaryninja-api.git", branch = "dev"}
//! ```
//!
//! In `lib.rs` you'll need to provide a `CorePluginInit` or `UIPluginInit` function for Binary Ninja to call.
//!
//! See [`command`] for the different actions you can provide and how to register your plugin with [Binary Ninja].
//!
//! ## Writing a Script:
//!
//! "Scripts" are binaries (`cargo new --bin <script-name>`), and have some specific requirements:
//!
//! ### build.rs
//!
//! Because [the only official method of providing linker arguments to a crate is through that crate's `build.rs`], all scripts need to provide their own `build.rs` so they can probably link with Binary Ninja.
//!
//! The most up-to-date version of the suggested [`build.rs` is here].
//!
//! ### `main.rs`
//! Standalone binaries need to initialize Binary Ninja before they can work. You can do this through [`headless::Session`], [`headless::script_helper`], or [`headless::init()`] at start and [`headless::shutdown()`] at shutdown.
//! ```no_run
//! // This loads all the core architecture, platform, etc plugins
//! // Standalone executables need to call this, but plugins do not
//! let headless_session = binaryninja::headless::Session::new();
//!
//! println!("Loading binary...");
//! let bv = headless_session.load("/bin/cat").expect("Couldn't open `/bin/cat`");
//!
//! // Your code here...
//! ```
//!
//! ### `Cargo.toml`
//! ```toml
//! [dependencies]
//! binaryninja = { git = "https://github.com/Vector35/binaryninja-api.git", branch = "dev"}
//! ```
//!
//! See the [examples] on GitHub for more comprehensive examples.
//!
//! [Binary Ninja]: https://binary.ninja/
//! [Getting Started Guide]: https://docs.binary.ninja/
//! [our public Slack]: https://join.slack.com/t/binaryninja/shared_invite/zt-3u4vu3ja-IGUF4ZWNlD7ER2ulvICvuQ
//! [file an issue]: https://github.com/Vector35/binaryninja-api/issues
//! [submit a PR]: https://github.com/Vector35/binaryninja-api/pulls
//! [the only official method of providing linker arguments to a crate is through that crate's `build.rs`]: https://github.com/rust-lang/cargo/issues/9554
//! [`build.rs` is here]: https://github.com/Vector35/binaryninja-api/blob/dev/rust/examples/template/build.rs
//! [examples]: https://github.com/Vector35/binaryninja-api/tree/dev/rust/examples
//!

#[macro_use]
extern crate log;
#[doc(hidden)]
pub extern crate binaryninjacore_sys;
extern crate libc;
#[cfg(feature = "rayon")]
extern crate rayon;

// TODO
// move some options to results
// replace `fn handle` with `AsRef` bounds
// possible values
// arch rework
// cc possible values
// bv reorg
// core fileaccessor (for bv saving)
// platform cc

#[macro_use]
mod ffi;
mod operand_iter;

pub mod architecture;
pub mod backgroundtask;
pub mod basedetection;
pub mod basicblock;
pub mod binaryreader;
pub mod binaryview;
pub mod binarywriter;
pub mod callingconvention;
pub mod command;
pub mod component;
pub mod custombinaryview;
pub mod database;
pub mod databuffer;
pub mod debuginfo;
pub mod demangle;
pub mod disassembly;
pub mod downloadprovider;
<<<<<<< HEAD
pub mod enterprise;
=======
pub mod externallibrary;
>>>>>>> 9f0131bf
pub mod fileaccessor;
pub mod filemetadata;
pub mod flowgraph;
pub mod function;
pub mod functionrecognizer;
pub mod headless;
pub mod hlil;
pub mod interaction;
pub mod linearview;
pub mod llil;
pub mod logger;
pub mod metadata;
pub mod mlil;
pub mod platform;
pub mod project;
pub mod rc;
pub mod references;
pub mod relocation;
pub mod repository;
pub mod secretsprovider;
pub mod section;
pub mod segment;
pub mod settings;
pub mod string;
pub mod symbol;
pub mod tags;
pub mod templatesimplifier;
pub mod typearchive;
pub mod typelibrary;
pub mod typeparser;
pub mod types;
pub mod workflow;

use std::path::PathBuf;

pub use binaryninjacore_sys::BNBranchType as BranchType;
pub use binaryninjacore_sys::BNEndianness as Endianness;
use binaryview::BinaryView;
use metadata::Metadata;
use metadata::MetadataType;
use string::BnStrCompatible;
use string::IntoJson;

// Commented out to suppress unused warnings
// const BN_MAX_INSTRUCTION_LENGTH: u64 = 256;
// const BN_DEFAULT_INSTRUCTION_LENGTH: u64 = 16;
// const BN_DEFAULT_OPCODE_DISPLAY: u64 = 8;
// const BN_MAX_INSTRUCTION_BRANCHES: u64 = 3;
// const BN_MAX_STORED_DATA_LENGTH: u64 = 0x3fffffff;
// const BN_NULL_ID: i64 = -1;
// const BN_INVALID_REGISTER: usize = 0xffffffff;
// const BN_AUTOCOERCE_EXTERN_PTR: u64 = 0xfffffffd;
// const BN_NOCOERCE_EXTERN_PTR: u64 = 0xfffffffe;
// const BN_INVALID_OPERAND: u64 = 0xffffffff;
// const BN_MAX_STRING_LENGTH: u64 = 128;
// const BN_MAX_VARIABLE_OFFSET: u64 = 0x7fffffffff;
// const BN_MAX_VARIABLE_INDEX: u64 = 0xfffff;
// const BN_MINIMUM_CONFIDENCE: u8 = 1;
// const BN_HEURISTIC_CONFIDENCE: u8 = 192;

const BN_FULL_CONFIDENCE: u8 = 255;
const BN_INVALID_EXPR: usize = usize::MAX;

/// The main way to open and load files into Binary Ninja. Make sure you've properly initialized the core before calling this function. See [`crate::headless::init()`]
pub fn load<S: BnStrCompatible>(filename: S) -> Option<rc::Ref<binaryview::BinaryView>> {
    let filename = filename.into_bytes_with_nul();
    let options = "";

    let handle = unsafe {
        binaryninjacore_sys::BNLoadFilename(
            filename.as_ref().as_ptr() as *mut _,
            true,
            options.as_ptr() as *mut core::ffi::c_char,
            None,
        )
    };

    if handle.is_null() {
        None
    } else {
        Some(unsafe { BinaryView::from_raw(handle) })
    }
}

/// The main way to open and load files (with options) into Binary Ninja. Make sure you've properly initialized the core before calling this function. See [`crate::headless::init()`]
///
/// <div class="warning">Strict JSON doesn't support single quotes for strings, so you'll need to either use a raw strings (<code>f#"{"setting": "value"}"#</code>) or escape double quotes (<code>"{\"setting\": \"value\"}"</code>). Or use <code>serde_json::json</code>.</div>
///
/// ```no_run
/// # // Mock implementation of json! macro for documentation purposes
/// # macro_rules! json {
/// #   ($($arg:tt)*) => {
/// #     stringify!($($arg)*)
/// #   };
/// # }
/// use binaryninja::{metadata::Metadata, rc::Ref};
/// use std::collections::HashMap;
///
/// let bv = binaryninja::load_with_options("/bin/cat", true, Some(json!("analysis.linearSweep.autorun": false).to_string()))
///     .expect("Couldn't open `/bin/cat`");
/// ```
pub fn load_with_options<S: BnStrCompatible, O: IntoJson>(
    filename: S,
    update_analysis_and_wait: bool,
    options: Option<O>,
) -> Option<rc::Ref<binaryview::BinaryView>> {
    let filename = filename.into_bytes_with_nul();

    let options_or_default = if let Some(opt) = options {
        opt.get_json_string()
            .ok()?
            .into_bytes_with_nul()
            .as_ref()
            .to_vec()
    } else {
        Metadata::new_of_type(MetadataType::KeyValueDataType)
            .get_json_string()
            .ok()?
            .as_ref()
            .to_vec()
    };

    let handle = unsafe {
        binaryninjacore_sys::BNLoadFilename(
            filename.as_ref().as_ptr() as *mut _,
            update_analysis_and_wait,
            options_or_default.as_ptr() as *mut core::ffi::c_char,
            None,
        )
    };

    if handle.is_null() {
        None
    } else {
        Some(unsafe { BinaryView::from_raw(handle) })
    }
}

pub fn load_view<O: IntoJson>(
    bv: &BinaryView,
    update_analysis_and_wait: bool,
    options: Option<O>,
) -> Option<rc::Ref<binaryview::BinaryView>> {
    let options_or_default = if let Some(opt) = options {
        opt.get_json_string()
            .ok()?
            .into_bytes_with_nul()
            .as_ref()
            .to_vec()
    } else {
        Metadata::new_of_type(MetadataType::KeyValueDataType)
            .get_json_string()
            .ok()?
            .as_ref()
            .to_vec()
    };

    let handle = unsafe {
        binaryninjacore_sys::BNLoadBinaryView(
            bv.handle as *mut _,
            update_analysis_and_wait,
            options_or_default.as_ptr() as *mut core::ffi::c_char,
            None,
        )
    };

    if handle.is_null() {
        None
    } else {
        Some(unsafe { BinaryView::from_raw(handle) })
    }
}

pub fn install_directory() -> Result<PathBuf, ()> {
    let s: *mut std::os::raw::c_char = unsafe { binaryninjacore_sys::BNGetInstallDirectory() };
    if s.is_null() {
        return Err(());
    }
    Ok(PathBuf::from(
        unsafe { string::BnString::from_raw(s) }.to_string(),
    ))
}

pub fn bundled_plugin_directory() -> Result<PathBuf, ()> {
    let s: *mut std::os::raw::c_char =
        unsafe { binaryninjacore_sys::BNGetBundledPluginDirectory() };
    if s.is_null() {
        return Err(());
    }
    Ok(PathBuf::from(
        unsafe { string::BnString::from_raw(s) }.to_string(),
    ))
}

pub fn set_bundled_plugin_directory<S: string::BnStrCompatible>(new_dir: S) {
    unsafe {
        binaryninjacore_sys::BNSetBundledPluginDirectory(
            new_dir.into_bytes_with_nul().as_ref().as_ptr() as *const std::os::raw::c_char,
        )
    };
}

pub fn user_directory() -> Result<PathBuf, ()> {
    let s: *mut std::os::raw::c_char = unsafe { binaryninjacore_sys::BNGetUserDirectory() };
    if s.is_null() {
        return Err(());
    }
    Ok(PathBuf::from(
        unsafe { string::BnString::from_raw(s) }.to_string(),
    ))
}

pub fn user_plugin_directory() -> Result<PathBuf, ()> {
    let s: *mut std::os::raw::c_char = unsafe { binaryninjacore_sys::BNGetUserPluginDirectory() };
    if s.is_null() {
        return Err(());
    }
    Ok(PathBuf::from(
        unsafe { string::BnString::from_raw(s) }.to_string(),
    ))
}

pub fn repositories_directory() -> Result<PathBuf, ()> {
    let s: *mut std::os::raw::c_char = unsafe { binaryninjacore_sys::BNGetRepositoriesDirectory() };
    if s.is_null() {
        return Err(());
    }
    Ok(PathBuf::from(
        unsafe { string::BnString::from_raw(s) }.to_string(),
    ))
}

pub fn settings_file_name() -> Result<PathBuf, ()> {
    let s: *mut std::os::raw::c_char = unsafe { binaryninjacore_sys::BNGetSettingsFileName() };
    if s.is_null() {
        return Err(());
    }
    Ok(PathBuf::from(
        unsafe { string::BnString::from_raw(s) }.to_string(),
    ))
}

pub fn save_last_run() {
    unsafe { binaryninjacore_sys::BNSaveLastRun() };
}

pub fn path_relative_to_bundled_plugin_directory<S: string::BnStrCompatible>(
    path: S,
) -> Result<PathBuf, ()> {
    let s: *mut std::os::raw::c_char = unsafe {
        binaryninjacore_sys::BNGetPathRelativeToBundledPluginDirectory(
            path.into_bytes_with_nul().as_ref().as_ptr() as *const std::os::raw::c_char,
        )
    };
    if s.is_null() {
        return Err(());
    }
    Ok(PathBuf::from(
        unsafe { string::BnString::from_raw(s) }.to_string(),
    ))
}

pub fn path_relative_to_user_plugin_directory<S: string::BnStrCompatible>(
    path: S,
) -> Result<PathBuf, ()> {
    let s: *mut std::os::raw::c_char = unsafe {
        binaryninjacore_sys::BNGetPathRelativeToUserPluginDirectory(
            path.into_bytes_with_nul().as_ref().as_ptr() as *const std::os::raw::c_char,
        )
    };
    if s.is_null() {
        return Err(());
    }
    Ok(PathBuf::from(
        unsafe { string::BnString::from_raw(s) }.to_string(),
    ))
}

pub fn path_relative_to_user_directory<S: string::BnStrCompatible>(path: S) -> Result<PathBuf, ()> {
    let s: *mut std::os::raw::c_char = unsafe {
        binaryninjacore_sys::BNGetPathRelativeToUserDirectory(
            path.into_bytes_with_nul().as_ref().as_ptr() as *const std::os::raw::c_char,
        )
    };
    if s.is_null() {
        return Err(());
    }
    Ok(PathBuf::from(
        unsafe { string::BnString::from_raw(s) }.to_string(),
    ))
}

pub fn version() -> string::BnString {
    unsafe { string::BnString::from_raw(binaryninjacore_sys::BNGetVersionString()) }
}

pub fn build_id() -> u32 {
    unsafe { binaryninjacore_sys::BNGetBuildId() }
}

#[derive(Clone, PartialEq, Eq, Hash)]
pub struct VersionInfo {
    pub major: u32,
    pub minor: u32,
    pub build: u32,
    pub channel: string::BnString,
}

pub fn version_info() -> VersionInfo {
    let info_raw = unsafe { binaryninjacore_sys::BNGetVersionInfo() };
    VersionInfo {
        major: info_raw.major,
        minor: info_raw.minor,
        build: info_raw.build,
        channel: unsafe { string::BnString::from_raw(info_raw.channel) },
    }
}

pub fn serial_number() -> string::BnString {
    unsafe { string::BnString::from_raw(binaryninjacore_sys::BNGetSerialNumber()) }
}

pub fn is_license_validated() -> bool {
    unsafe { binaryninjacore_sys::BNIsLicenseValidated() }
}

pub fn licensed_user_email() -> string::BnString {
    unsafe { string::BnString::from_raw(binaryninjacore_sys::BNGetLicensedUserEmail()) }
}

pub fn license_count() -> i32 {
    unsafe { binaryninjacore_sys::BNGetLicenseCount() }
}

pub fn set_license<S: string::BnStrCompatible>(license: S) {
    let license = license.into_bytes_with_nul();
    let license_slice = license.as_ref();
    unsafe { binaryninjacore_sys::BNSetLicense(license_slice.as_ptr() as *const i8) }
}

pub fn product() -> string::BnString {
    unsafe { string::BnString::from_raw(binaryninjacore_sys::BNGetProduct()) }
}

pub fn product_type() -> string::BnString {
    unsafe { string::BnString::from_raw(binaryninjacore_sys::BNGetProductType()) }
}

pub fn license_expiration_time() -> std::time::SystemTime {
    let m = std::time::Duration::from_secs(unsafe {
        binaryninjacore_sys::BNGetLicenseExpirationTime()
    });
    std::time::UNIX_EPOCH + m
}

pub fn is_ui_enabled() -> bool {
    unsafe { binaryninjacore_sys::BNIsUIEnabled() }
}

pub fn is_database<S: string::BnStrCompatible>(filename: S) -> bool {
    let filename = filename.into_bytes_with_nul();
    let filename_slice = filename.as_ref();
    unsafe { binaryninjacore_sys::BNIsDatabase(filename_slice.as_ptr() as *const i8) }
}

pub fn plugin_abi_version() -> u32 {
    binaryninjacore_sys::BN_CURRENT_CORE_ABI_VERSION
}

pub fn plugin_abi_minimum_version() -> u32 {
    binaryninjacore_sys::BN_MINIMUM_CORE_ABI_VERSION
}

pub fn core_abi_version() -> u32 {
    unsafe { binaryninjacore_sys::BNGetCurrentCoreABIVersion() }
}

pub fn core_abi_minimum_version() -> u32 {
    unsafe { binaryninjacore_sys::BNGetMinimumCoreABIVersion() }
}

pub fn plugin_ui_abi_version() -> u32 {
    binaryninjacore_sys::BN_CURRENT_UI_ABI_VERSION
}

pub fn plugin_ui_abi_minimum_version() -> u32 {
    binaryninjacore_sys::BN_MINIMUM_UI_ABI_VERSION
}

pub fn add_required_plugin_dependency<S: string::BnStrCompatible>(name: S) {
    unsafe {
        binaryninjacore_sys::BNAddRequiredPluginDependency(
            name.into_bytes_with_nul().as_ref().as_ptr() as *const std::os::raw::c_char,
        )
    };
}

pub fn add_optional_plugin_dependency<S: string::BnStrCompatible>(name: S) {
    unsafe {
        binaryninjacore_sys::BNAddOptionalPluginDependency(
            name.into_bytes_with_nul().as_ref().as_ptr() as *const std::os::raw::c_char,
        )
    };
}

// Provide ABI version automatically so that the core can verify binary compatibility
#[cfg(not(feature = "noexports"))]
#[no_mangle]
#[allow(non_snake_case)]
pub extern "C" fn CorePluginABIVersion() -> u32 {
    plugin_abi_version()
}

#[cfg(not(feature = "noexports"))]
#[no_mangle]
pub extern "C" fn UIPluginABIVersion() -> u32 {
    plugin_ui_abi_version()
}<|MERGE_RESOLUTION|>--- conflicted
+++ resolved
@@ -141,11 +141,8 @@
 pub mod demangle;
 pub mod disassembly;
 pub mod downloadprovider;
-<<<<<<< HEAD
 pub mod enterprise;
-=======
 pub mod externallibrary;
->>>>>>> 9f0131bf
 pub mod fileaccessor;
 pub mod filemetadata;
 pub mod flowgraph;
